#!/bin/bash
#
# Copyright (c) 2019-2020, NVIDIA CORPORATION. All rights reserved.
#
# Licensed under the Apache License, Version 2.0 (the "License");
# you may not use this file except in compliance with the License.
# You may obtain a copy of the License at
#
#     http://www.apache.org/licenses/LICENSE-2.0
#
# Unless required by applicable law or agreed to in writing, software
# distributed under the License is distributed on an "AS IS" BASIS,
# WITHOUT WARRANTIES OR CONDITIONS OF ANY KIND, either express or implied.
# See the License for the specific language governing permissions and
# limitations under the License.
#

set -ex

nvidia-smi

. jenkins/version-def.sh

ARTF_ROOT="$WORKSPACE/jars"
MVN_GET_CMD="mvn org.apache.maven.plugins:maven-dependency-plugin:2.8:get -B \
    -Dmaven.repo.local=$WORKSPACE/.m2 \
    $MVN_URM_MIRROR -DremoteRepositories=$URM_URL \
    -Ddest=$ARTF_ROOT"

rm -rf $ARTF_ROOT && mkdir -p $ARTF_ROOT
# maven download SNAPSHOT jars: cudf, rapids-4-spark, spark3.0
$MVN_GET_CMD \
    -DgroupId=ai.rapids -DartifactId=cudf -Dversion=$CUDF_VER -Dclassifier=$CUDA_CLASSIFIER
$MVN_GET_CMD \
    -DgroupId=com.nvidia -DartifactId=rapids-4-spark_$SCALA_BINARY_VER -Dversion=$PROJECT_VER
$MVN_GET_CMD \
    -DgroupId=com.nvidia -DartifactId=rapids-4-spark-integration-tests_$SCALA_BINARY_VER -Dversion=$PROJECT_VER
if [ "$CUDA_CLASSIFIER"x == x ];then
    CUDF_JAR="$ARTF_ROOT/cudf-$CUDF_VER.jar"
else
    CUDF_JAR="$ARTF_ROOT/cudf-$CUDF_VER-$CUDA_CLASSIFIER.jar"
fi
RAPIDS_PLUGIN_JAR="$ARTF_ROOT/rapids-4-spark_${SCALA_BINARY_VER}-$PROJECT_VER.jar"
RAPIDS_TEST_JAR="$ARTF_ROOT/rapids-4-spark-integration-tests_${SCALA_BINARY_VER}-$PROJECT_VER.jar"

$MVN_GET_CMD \
    -DgroupId=com.nvidia -DartifactId=rapids-4-spark-integration-tests_$SCALA_BINARY_VER -Dversion=$PROJECT_VER -Dclassifier=pytest -Dpackaging=tar.gz

RAPIDS_INT_TESTS_HOME="$ARTF_ROOT/integration_tests/"
RAPIDS_INT_TESTS_TGZ="$ARTF_ROOT/rapids-4-spark-integration-tests_${SCALA_BINARY_VER}-$PROJECT_VER-pytest.tar.gz"
tar xzf "$RAPIDS_INT_TESTS_TGZ" -C $ARTF_ROOT && rm -f "$RAPIDS_INT_TESTS_TGZ"

$MVN_GET_CMD \
    -DgroupId=org.apache -DartifactId=spark -Dversion=$SPARK_VER -Dclassifier=bin-hadoop3.2 -Dpackaging=tgz

SPARK_HOME="$ARTF_ROOT/spark-$SPARK_VER-bin-hadoop3.2"
export PATH="$SPARK_HOME/bin:$SPARK_HOME/sbin:$PATH"
tar zxf $SPARK_HOME.tgz -C $ARTF_ROOT && \
    rm -f $SPARK_HOME.tgz

PARQUET_PERF="$WORKSPACE/integration_tests/src/test/resources/parquet_perf"
PARQUET_ACQ="$WORKSPACE/integration_tests/src/test/resources/parquet_acq"
OUTPUT="$WORKSPACE/output"

# spark.sql.cache.serializer conf is ignored for versions prior to 3.1.0
SERIALIZER="--conf spark.sql.cache.serializer=com.nvidia.spark.rapids.shims.spark310.ParquetCachedBatchSerializer"

BASE_SPARK_SUBMIT_ARGS="--master spark://$HOSTNAME:7077 \
    --executor-memory 12G \
    --total-executor-cores 6 \
    --conf spark.sql.shuffle.partitions=12 \
    --conf spark.driver.extraClassPath=${CUDF_JAR}:${RAPIDS_PLUGIN_JAR} \
    --conf spark.executor.extraClassPath=${CUDF_JAR}:${RAPIDS_PLUGIN_JAR} \
    --conf spark.driver.extraJavaOptions=-Duser.timezone=UTC \
    --conf spark.executor.extraJavaOptions=-Duser.timezone=UTC \
    --conf spark.sql.session.timeZone=UTC"
MORTGAGE_SPARK_SUBMIT_ARGS=" --conf spark.plugins=com.nvidia.spark.SQLPlugin \
    --class com.nvidia.spark.rapids.tests.mortgage.Main \
    $RAPIDS_TEST_JAR"

<<<<<<< HEAD
# need to disable pooling for udf test to prevent cudaErrorMemoryAllocation
CUDF_UDF_TEST_ARGS="--conf spark.rapids.python.memory.gpu.pooling.enabled=false \
    --conf spark.rapids.memory.gpu.pooling.enabled=false \
    --conf spark.executorEnv.PYTHONPATH=rapids-4-spark_2.12-0.2.0.jar \
    --py-files ${RAPIDS_PLUGIN_JAR}"
=======
CUDF_UDF_TEST_ARGS="--conf spark.rapids.memory.gpu.allocFraction=0.1 \
    --conf spark.rapids.python.memory.gpu.allocFraction=0.1 \
    --conf spark.rapids.python.concurrentPythonWorkers=2 \
    --conf spark.executorEnv.PYTHONPATH=${RAPIDS_PLUGIN_JAR} \
    --conf spark.pyspark.python=/opt/conda/bin/python \
    --py-files ${RAPIDS_PLUGIN_JAR}" # explicitly specify python binary path in env w/ multiple python versions
>>>>>>> 703b643d

TEST_PARAMS="$SPARK_VER $PARQUET_PERF $PARQUET_ACQ $OUTPUT"

export PATH="$SPARK_HOME/bin:$SPARK_HOME/sbin:$PATH"

#stop and restart SPARK ETL
stop-slave.sh
stop-master.sh
start-master.sh
start-slave.sh spark://$HOSTNAME:7077
jps

echo "----------------------------START TEST------------------------------------"
rm -rf $OUTPUT
spark-submit $BASE_SPARK_SUBMIT_ARGS $SERIALIZER $MORTGAGE_SPARK_SUBMIT_ARGS $TEST_PARAMS
pushd $RAPIDS_INT_TESTS_HOME
spark-submit $BASE_SPARK_SUBMIT_ARGS --jars $RAPIDS_TEST_JAR ./runtests.py -v -rfExXs --std_input_path="$WORKSPACE/integration_tests/src/test/resources/"
spark-submit $BASE_SPARK_SUBMIT_ARGS $CUDF_UDF_TEST_ARGS --jars $RAPIDS_TEST_JAR ./runtests.py -m "cudf_udf" -v -rfExXs --cudf_udf
popd
stop-slave.sh
stop-master.sh
<|MERGE_RESOLUTION|>--- conflicted
+++ resolved
@@ -78,20 +78,12 @@
     --class com.nvidia.spark.rapids.tests.mortgage.Main \
     $RAPIDS_TEST_JAR"
 
-<<<<<<< HEAD
-# need to disable pooling for udf test to prevent cudaErrorMemoryAllocation
-CUDF_UDF_TEST_ARGS="--conf spark.rapids.python.memory.gpu.pooling.enabled=false \
-    --conf spark.rapids.memory.gpu.pooling.enabled=false \
-    --conf spark.executorEnv.PYTHONPATH=rapids-4-spark_2.12-0.2.0.jar \
-    --py-files ${RAPIDS_PLUGIN_JAR}"
-=======
 CUDF_UDF_TEST_ARGS="--conf spark.rapids.memory.gpu.allocFraction=0.1 \
     --conf spark.rapids.python.memory.gpu.allocFraction=0.1 \
     --conf spark.rapids.python.concurrentPythonWorkers=2 \
     --conf spark.executorEnv.PYTHONPATH=${RAPIDS_PLUGIN_JAR} \
     --conf spark.pyspark.python=/opt/conda/bin/python \
     --py-files ${RAPIDS_PLUGIN_JAR}" # explicitly specify python binary path in env w/ multiple python versions
->>>>>>> 703b643d
 
 TEST_PARAMS="$SPARK_VER $PARQUET_PERF $PARQUET_ACQ $OUTPUT"
 
