# Copyright (c) 2020-2021, NVIDIA CORPORATION.
#
# Licensed under the Apache License, Version 2.0 (the "License");
# you may not use this file except in compliance with the License.
# You may obtain a copy of the License at
#
#     http://www.apache.org/licenses/LICENSE-2.0
#
# Unless required by applicable law or agreed to in writing, software
# distributed under the License is distributed on an "AS IS" BASIS,
# WITHOUT WARRANTIES OR CONDITIONS OF ANY KIND, either express or implied.
# See the License for the specific language governing permissions and
# limitations under the License.
from clusterutils import ClusterUtils
import getopt
import sys

# This scripts create and starts a Databricks cluster and waits for it to be running.
#
# The name parameter is meant to be a unique name used when creating the cluster. Note we
# append the epoch time to the end of it to help prevent collisions.
#
# Returns cluster id to stdout, all other logs default to stderr
#
# User is responsible for removing cluster if a failure or when done with cluster.
def main():
  workspace = 'https://dbc-9ff9942e-a9c4.cloud.databricks.com'
  token = ''
  sshkey = ''
<<<<<<< HEAD
  cluster_name = 'CI-GPU-databricks-21.06.1'
=======
  cluster_name = 'CI-GPU-databricks-21.06.2-SNAPSHOT'
>>>>>>> bd971b9a
  idletime = 240
  runtime = '7.0.x-gpu-ml-scala2.12'
  num_workers = 1
  worker_type = 'g4dn.xlarge'
  driver_type = 'g4dn.xlarge'
  cloud_provider = 'aws'
  # comma separated init scripts, e.g. dbfs:/foo,dbfs:/bar,...
  init_scripts = ''


  try:
      opts, args = getopt.getopt(sys.argv[1:], 'hw:t:k:n:i:r:o:d:e:s:f:',
                                 ['workspace=', 'token=', 'sshkey=', 'clustername=', 'idletime=',
                                     'runtime=', 'workertype=', 'drivertype=', 'numworkers=', 'cloudprovider=', 'initscripts='])
  except getopt.GetoptError:
      print(
          'create.py -w <workspace> -t <token> -k <sshkey> -n <clustername> -i <idletime> -r <runtime> -o <workernodetype> -d <drivernodetype> -e <numworkers> -s <cloudprovider> -f <initscripts>')
      sys.exit(2)

  for opt, arg in opts:
      if opt == '-h':
          print(
              'create.py -w <workspace> -t <token> -k <sshkey> -n <clustername> -i <idletime> -r <runtime> -o <workernodetype> -d <drivernodetype> -e <numworkers> -s <cloudprovider>')
          sys.exit()
      elif opt in ('-w', '--workspace'):
          workspace = arg
      elif opt in ('-t', '--token'):
          token = arg
      elif opt in ('-k', '--sshkey'):
          sshkey = arg
      elif opt in ('-n', '--clustername'):
          cluster_name = arg
      elif opt in ('-i', '--idletime'):
          idletime = arg
      elif opt in ('-r', '--runtime'):
          runtime = arg
      elif opt in ('-o', '--workertype'):
          worker_type = arg
      elif opt in ('-d', '--drivertype'):
          driver_type = arg
      elif opt in ('-e', '--numworkers'):
          num_workers = arg
      elif opt in ('-s', '--cloudprovider'):
          cloud_provider = arg
      elif opt in ('-f', '--initscripts'):
          init_scripts = arg

  print('-w is ' + workspace, file=sys.stderr)
  print('-k is ' + sshkey, file=sys.stderr)
  print('-n is ' + cluster_name, file=sys.stderr)
  print('-i is ' + str(idletime), file=sys.stderr)
  print('-r is ' + runtime, file=sys.stderr)
  print('-o is ' + worker_type, file=sys.stderr)
  print('-d is ' + driver_type, file=sys.stderr)
  print('-e is ' + str(num_workers), file=sys.stderr)
  print('-s is ' + cloud_provider, file=sys.stderr)
  print('-f is ' + init_scripts, file=sys.stderr)

  if not sshkey:
      print("You must specify an sshkey!", file=sys.stderr)
      sys.exit(2)

  if not token:
      print("You must specify an token!", file=sys.stderr)
      sys.exit(2)

  templ = ClusterUtils.generate_create_templ(sshkey, cluster_name, runtime, idletime,
          num_workers, driver_type, worker_type, cloud_provider, init_scripts, printLoc=sys.stderr)
  clusterid = ClusterUtils.create_cluster(workspace, templ, token, printLoc=sys.stderr)
  ClusterUtils.wait_for_cluster_start(workspace, clusterid, token, printLoc=sys.stderr)

  # only print the clusterid to stdout so a calling script can get it easily
  print(clusterid, file=sys.stdout)

if __name__ == '__main__':
  main()<|MERGE_RESOLUTION|>--- conflicted
+++ resolved
@@ -27,11 +27,7 @@
   workspace = 'https://dbc-9ff9942e-a9c4.cloud.databricks.com'
   token = ''
   sshkey = ''
-<<<<<<< HEAD
-  cluster_name = 'CI-GPU-databricks-21.06.1'
-=======
-  cluster_name = 'CI-GPU-databricks-21.06.2-SNAPSHOT'
->>>>>>> bd971b9a
+  cluster_name = 'CI-GPU-databricks-21.06.2'
   idletime = 240
   runtime = '7.0.x-gpu-ml-scala2.12'
   num_workers = 1
