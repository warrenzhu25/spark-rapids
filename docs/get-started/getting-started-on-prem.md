---
layout: page
title: On-Prem
nav_order: 1
parent: Getting-Started
---

# Getting Started with RAPIDS Accelerator with on premise cluster or local mode
## Spark Deployment Methods
The way you decide to deploy Spark affects the steps you must take to install and setup Spark and
the RAPIDS Accelerator for Apache Spark. The primary methods of deploy Spark are:
- Local mode - this is for dev/testing only, not for production
- Standalone Mode
- On a YARN cluster
- On a Kubernetes cluster

## Apache Spark Setup for GPU
Each GPU node where you are running Spark needs to have the following installed. If you are running
with Docker on Kubernetes then skip these as you will do this as part of the docker build.
- Install Java 8 
  - Ubuntu: `sudo apt install openjdk-8-jdk-headless`
  - While JDK11 is supported by Spark, RAPIDS Spark is built and tested with JDK8, so JDK8 is
  recommended. 
- Install the GPU driver and CUDA toolkit
  - [Download](https://developer.nvidia.com/cuda-11-6-1-download-archive) and install
    GPU drivers and the CUDA Toolkit. A reboot will be required after installation. 
```bash
wget https://developer.download.nvidia.com/compute/cuda/repos/ubuntu2004/x86_64/cuda-ubuntu2004.pin
sudo mv cuda-ubuntu2004.pin /etc/apt/preferences.d/cuda-repository-pin-600
wget https://developer.download.nvidia.com/compute/cuda/repos/ubuntu2004/x86_64/cuda-keyring_1.0-1_all.deb
sudo dpkg -i cuda-keyring_1.0-1_all.deb
sudo add-apt-repository "deb https://developer.download.nvidia.com/compute/cuda/repos/ubuntu2004/x86_64/ /"
sudo apt-get update
sudo apt-get -y install cuda
```	

Below are sections on installing Spark and the RAPIDS Accelerator on a single node.  You may want
to read the deployment method sections before doing any installations.

## Install Spark
To install Apache Spark please follow the official 
[instructions](https://spark.apache.org/docs/latest/#launching-on-a-cluster). Supported versions of
Spark are listed on the [download](../download.md) page.  Please note that only
scala version 2.12 is currently supported by the accelerator. 

## Download the RAPIDS Accelerator jar
The [accelerator](https://mvnrepository.com/artifact/com.nvidia/rapids-4-spark_2.12) jar is
available in the [download](../download.md) section.

Download the RAPIDS Accelerator for Apache Spark plugin jar. Each jar is for a specific version of
CUDA and will not run on other versions. The jars use a classifier to keep them separate.

- CUDA 11.x => classifier cuda11

For example, here is a sample version of the jar with CUDA 11.x support:
<<<<<<< HEAD
- rapids-4-spark_2.12-22.10.0-cuda11.jar
=======
- rapids-4-spark_2.12-22.12.0-SNAPSHOT-cuda11.jar
>>>>>>> 3ecba1ab

For simplicity export the location to this jar. This example assumes the sample jar above has
been placed in the `/opt/sparkRapidsPlugin` directory:
```shell 
export SPARK_RAPIDS_DIR=/opt/sparkRapidsPlugin
<<<<<<< HEAD
export SPARK_RAPIDS_PLUGIN_JAR=${SPARK_RAPIDS_DIR}/rapids-4-spark_2.12-22.10.0-cuda11.jar
=======
export SPARK_RAPIDS_PLUGIN_JAR=${SPARK_RAPIDS_DIR}/rapids-4-spark_2.12-22.12.0-SNAPSHOT-cuda11.jar
>>>>>>> 3ecba1ab
```

## Install the GPU Discovery Script
If you are using Apache Spark's GPU scheduling feature please be sure to follow what your cluster
administrator recommends.  Often this will involve downloading a GPU discovery script and this
example will assume as such.
Download the
[getGpusResource.sh](https://github.com/apache/spark/blob/master/examples/src/main/scripts/getGpusResources.sh)
script and install it on all the nodes. Put it into a local folder.  You may put it in the same
directory as the plugin jar (`/opt/sparkRapidsPlugin` in the example).

## Local Mode
This is for testing/dev setup only.  It is not to be used in production.  In this mode Spark runs
everything in a single process on a single node.
- [Install Spark](#install-spark)
- [Install the RAPIDS Accelerator_jar](#download-the-rapids-accelerator-jar)
- Launch your Spark shell session. 

Default configs usually work fine in local mode.  The required changes are setting the config 
`spark.plugins` to `com.nvidia.spark.SQLPlugin` and including the jar as a dependency. All of the
other config settings and command line parameters are to try and better configure spark for GPU
execution.
 
```shell 
$SPARK_HOME/bin/spark-shell \
       --master local \
       --num-executors 1 \
       --conf spark.executor.cores=1 \
       --conf spark.rapids.sql.concurrentGpuTasks=1 \
       --driver-memory 10g \
       --conf spark.rapids.memory.pinnedPool.size=2G \
       --conf spark.sql.files.maxPartitionBytes=512m \
       --conf spark.plugins=com.nvidia.spark.SQLPlugin \
       --jars ${SPARK_RAPIDS_PLUGIN_JAR}
```
You can run one of the examples below such as the [Example Join Operation](#example-join-operation)

## Spark Standalone Cluster
For reference, the Spark documentation is
[here](http://spark.apache.org/docs/latest/spark-standalone.html).

Spark Standalone mode requires starting the Spark master and worker(s). You can run it on a single
machine or multiple machines for distributed setup.

The first step is to [Install Spark](#install-spark), the 
[RAPIDS Accelerator for Spark jar](#download-the-rapids-accelerator-jar), and the
[GPU discovery script](#install-the-gpu-discovery-script) on all the nodes you want to use.
See the note at the end of this section if using Spark 3.1.1 or above.
After that choose one of the nodes to be your master node and start the master.  Note that the
master process does **not** need a GPU to function properly.

On the master node:
  - Make sure `SPARK_HOME` is exported
  - run `$SPARK_HOME/sbin/start-master.sh`
    - This script will print a message saying starting Master and have a path to a log file.
      Examine the log file to make sure there are no errors starting the Spark Master process.
  - `export MASTER_HOST=`[_the hostname of the master_]
  - Go to the Spark Master UI to verify it has started.  The UI should be accessible at
     `http://${MASTER_HOST}:8080`
  - Find the Spark URL for the Spark Master. This can be found in the Spark Master logs or from
    the Spark Master UI. It will likely be: `spark://${MASTER_HOST}:7077`. You will need this URL
    for starting the workers and submitting applications.
    
Now for each worker node:
- Setup worker configs on each node
  - `cp $SPARK_HOME/conf/spark-env.sh.template $SPARK_HOME/conf/spark-env.sh`
  - Edit `$SPARK_HOME/conf/spark-env.sh` and add any worker options. The example below sets the
    number of GPUs per worker to 4 and points to the discovery script.  Change this for your setup.
    - `SPARK_WORKER_OPTS="-Dspark.worker.resource.gpu.amount=4 -Dspark.worker.resource.gpu.discoveryScript=/opt/sparkRapidsPlugin/getGpusResources.sh"`
- Start the worker(s)
  - For multiple workers:
    - You can add each hostname to the file `$SPARK_HOME/conf/slaves` and use the scripts provided
      by Spark to start all of them. This requires password-less ssh to be setup. If you do not
      have a password-less setup, you can set the environment variable `SPARK_SSH_FOREGROUND` and
      serially provide a password for each worker.
    - Run `$SPARK_HOME/sbin/start-slaves.sh`
- For a single worker:
  - `$SPARK_HOME/sbin/start-slave.sh spark://${MASTER_HOST}:7077`
  
Now you can go to the master UI at `http://${MASTER_HOST}:8080` and verify all the workers have
started.

Submitting a Spark application to a standalone mode cluster requires a few configs to be set. These
configs can be placed in the Spark default confs if you want all jobs to use the GPU. The plugin
requires its jar to be in the executor classpath.  GPU scheduling also requires the Spark job to
ask for GPUs.  The plugin cannot utilize more than one GPU per executor. 

In this case we are asking for 1 GPU per executor (the plugin cannot utilize more than one), and 4 
CPU tasks per executor (but only one task will be on the GPU at a time).  This allows for 
overlapping I/O and computation. 

```shell 
$SPARK_HOME/bin/spark-shell \
       --master spark://${MASTER_HOST}:7077 \
       --conf spark.executor.extraClassPath=${SPARK_RAPIDS_PLUGIN_JAR} \
       --conf spark.driver.extraClassPath=${SPARK_RAPIDS_PLUGIN_JAR} \
       --conf spark.rapids.sql.concurrentGpuTasks=1 \
       --driver-memory 2G \
       --conf spark.executor.memory=4G \
       --conf spark.executor.cores=4 \
       --conf spark.task.cpus=1 \
       --conf spark.executor.resource.gpu.amount=1 \
       --conf spark.task.resource.gpu.amount=0.25 \
       --conf spark.rapids.memory.pinnedPool.size=2G \
       --conf spark.sql.files.maxPartitionBytes=512m \
       --conf spark.plugins=com.nvidia.spark.SQLPlugin
```

Please note that the RAPIDS Accelerator for Apache Spark plugin jar does not need to be installed
on all the nodes and the configs `spark.executor.extraClassPath` and `spark.driver.extraClassPath`
can be replaced in the above command with `--jars ${SPARK_RAPIDS_PLUGIN_JAR}`.
This will automatically distribute the jar to the nodes for you.

## Running on YARN

YARN requires you to [Install Spark](#install-spark), the
[RAPIDS Accelerator for Spark jar](#download-the-rapids-accelerator-jar), and the
[GPU discovery script](#install-the-gpu-discovery-script) on a launcher node. YARN handles
shipping them to the cluster nodes as needed. If you want to use the GPU scheduling feature in
Spark it requires YARN version >= 2.10 or >= 3.1.1 and ideally you would use >= 3.1.3 in order to
get support for nvidia-docker version 2.

It is recommended to run your YARN cluster with Docker, cgroup isolation and GPU
scheduling enabled. This way your Spark containers run isolated and can only see the GPUs that
were requested.  If you do not run in an isolated environment then you need to ensure you run on
hosts that have GPUs and there is a mechanism that allows you to allocate GPUs when the GPUs are
in process-exclusive mode. See the `nvidia-smi` documentation for more details on setting up
process-exclusive mode. If you have a pre-existing method for allocating GPUs and dealing with
multiple applications you could write your own custom discovery class to deal with that.

This assumes you have YARN already installed and set up. Setting up a YARN cluster is not covered
in these instructions. Spark must have been built specifically for the Hadoop/YARN version you
use - either 3.x or 2.x.

YARN GPU scheduling does not support [MIG](https://docs.nvidia.com/datacenter/tesla/mig-user-guide/index.html#introduction)
enabled GPUs by default, see section [MIG GPU on YARN](#mig-gpu-on-yarn) on how to add support.

### YARN 3.1.3 with Isolation and GPU Scheduling Enabled
- Configure YARN to support
  [GPU scheduling and isolation](https://hadoop.apache.org/docs/r3.1.3/hadoop-yarn/hadoop-yarn-site/UsingGpus.html).
- Install [Spark](#install-spark), the
  [RAPIDS Accelerator for Spark jar](#download-the-rapids-accelerator-jar), and the
  [GPU discovery script](#install-the-gpu-discovery-script) on the node from which you are
  launching your Spark application.
- Use the following configuration settings when running Spark on YARN, changing the values as
  necessary:
```shell 
$SPARK_HOME/bin/spark-shell \
       --master yarn \
       --conf spark.rapids.sql.concurrentGpuTasks=1 \
       --driver-memory 2G \
       --conf spark.executor.memory=4G \
       --conf spark.executor.cores=4 \
       --conf spark.executor.resource.gpu.amount=1 \
       --conf spark.task.cpus=1 \
       --conf spark.task.resource.gpu.amount=0.25 \
       --conf spark.rapids.memory.pinnedPool.size=2G \
       --conf spark.sql.files.maxPartitionBytes=512m \
       --conf spark.plugins=com.nvidia.spark.SQLPlugin \
       --conf spark.executor.resource.gpu.discoveryScript=./getGpusResources.sh \
       --files ${SPARK_RAPIDS_DIR}/getGpusResources.sh \
       --jars ${SPARK_RAPIDS_PLUGIN_JAR}
```  

### YARN 2.10 with Isolation and GPU Scheduling Enabled
- Configure YARN to support
 [GPU scheduling and isolation](https://hadoop.apache.org/docs/r2.10.0/hadoop-yarn/hadoop-yarn-site/ResourceProfiles.html)
- Install [Spark](#install-spark), the
  [RAPIDS Accelerator for Spark jar](#download-the-rapids-accelerator-jar), and the
  [GPU discovery script](#install-the-gpu-discovery-script) on the node from which you are
  launching your Spark application.
- Use the following configs when running Spark on YARN, changing the values as necessary:
```shell 
$SPARK_HOME/bin/spark-shell \
       --master yarn \
       --conf spark.rapids.sql.concurrentGpuTasks=1 \
       --driver-memory 2G \
       --conf spark.executor.memory=4G \
       --conf spark.executor.cores=4 \
       --conf spark.task.cpus=1 \
       --conf spark.task.resource.gpu.amount=0.25 \
       --conf spark.rapids.memory.pinnedPool.size=2G \
       --conf spark.sql.files.maxPartitionBytes=512m \
       --conf spark.plugins=com.nvidia.spark.SQLPlugin \
       --conf spark.executor.resource.gpu.amount=1 \
       --conf spark.executor.resource.gpu.discoveryScript=./getGpusResources.sh \
       --files ${SPARK_RAPIDS_DIR}/getGpusResources.sh \
       --jars ${SPARK_RAPIDS_PLUGIN_JAR}
``` 

### YARN without Isolation
If you run YARN without isolation then you can run the RAPIDS Accelerator for Spark as long as you
run your Spark application on nodes with GPUs and the GPUs are configured in `EXCLUSIVE_PROCESS`
mode. Without this, there would need to be a mechanism to ensure that only one executor is
accessing a GPU at once. Note it does not matter if GPU scheduling support is enabled.
- On all your YARN nodes, ensure the GPUs are in `EXCLUSIVE_PROCESS` mode:
  - Run `nvidia-smi` to see how many GPUs and get the indexes of the GPUs
  - Foreach GPU index set it to `EXCLUSIVE_PROCESS` mode:
    - `nvidia-smi -c EXCLUSIVE_PROCESS -i $index`
- Install [Spark](#install-spark), the
  [RAPIDS Accelerator for Spark jar](#download-the-rapids-accelerator-jar), and the
  [GPU discovery script](#install-the-gpu-discovery-script) on the node from which you are
  launching your Spark application.
- Use the following configs when running Spark on YARN. Note that we are configuring a resource
discovery plugin. Spark will first try to discover the GPUs using this plugin and then fall back
to the discovery script if this doesn’t work. This plugin knows how to atomically acquire a GPU in
process exclusive mode and expose it to the tasks. 

```shell 
$SPARK_HOME/bin/spark-shell \
       --master yarn \
       --conf spark.rapids.sql.concurrentGpuTasks=1 \
       --driver-memory 2G \
       --conf spark.executor.memory=4G \
       --conf spark.executor.cores=4 \
       --conf spark.task.cpus=1 \
       --conf spark.task.resource.gpu.amount=0.25 \
       --conf spark.rapids.memory.pinnedPool.size=2G \
       --conf spark.sql.files.maxPartitionBytes=512m \
       --conf spark.plugins=com.nvidia.spark.SQLPlugin \
       --conf spark.resources.discoveryPlugin=com.nvidia.spark.ExclusiveModeGpuDiscoveryPlugin \
       --conf spark.executor.resource.gpu.amount=1 \
       --conf spark.executor.resource.gpu.discoveryScript=./getGpusResources.sh \
       --files ${SPARK_RAPIDS_DIR}/getGpusResources.sh \
       --jars ${SPARK_RAPIDS_PLUGIN_JAR}
```  

### MIG GPU on YARN
Using [MIG](https://docs.nvidia.com/datacenter/tesla/mig-user-guide/index.html#introduction)
enabled GPUs on YARN requires enabling YARN GPU scheduling and using
NVIDIA Docker runtime v2. The way to set this up depends on the version of YARN and the version
of Spark. It is important to note that CUDA 11 only supports enumeration of a single MIG instance.
This means that using any MIG device on YARN means only 1 GPU per container is allowed. See the
limitations section in the documentation referred to below for the specific YARN version you
are using.

#### YARN version 3.3.0+
YARN version 3.3.0 and newer support a pluggable device framework which allows adding support for
MIG devices via a plugin. See
[NVIDIA GPU Plugin for YARN with MIG support for YARN 3.3.0+](https://github.com/NVIDIA/spark-rapids-examples/tree/branch-22.12/examples/MIG-Support/device-plugins/gpu-mig).
If you are using that plugin with a Spark version older than 3.2.1 and/or specifying the resource
as `nvidia/miggpu` you will also need to specify the config:

```shell
--conf spark.rapids.gpu.resourceName=nvidia/miggpu
```

This tells the RAPIDS Accelerator for Apache Spark plugin to look for the Spark GPU resource
assigned to it using the name `nvidia/miggpu`. If you are using the Spark config
`spark.yarn.resourceGpuDeviceName` and using the normal `gpu` Spark resource name, this is not
required.

#### YARN version 3.1.2 until 3.3.0
If you are using YARN version from 3.1.2 up until 3.3.0, it requires making modifications to YARN
and deploying a version that adds support for MIG to the built-in YARN GPU resource plugin.

See [NVIDIA Support for GPU for YARN with MIG support for YARN 3.1.2 until YARN 3.3.0](https://github.com/NVIDIA/spark-rapids-examples/tree/branch-22.12/examples/MIG-Support/resource-types/gpu-mig)
for details.

## Running on Kubernetes
Please refer to [Getting Started with RAPIDS and Kubernetes](./getting-started-kubernetes.md).

## RAPIDS Accelerator Configuration and Tuning
Most of what you need you can get from [tuning guide](../tuning-guide.md).

The following configs will help you to get started but must be configured based on your cluster
and application.

1. If you are using the KryoSerializer with Spark, e.g.:
   `--conf spark.serializer=org.apache.spark.serializer.KryoSerializer`, you will have to register
   the GpuKryoRegistrator class, e.g.:
   `--conf spark.kryo.registrator=com.nvidia.spark.rapids.GpuKryoRegistrator`.
1. Configure the amount of executor memory like you would for a normal Spark application.  If most
   of the job will run on the GPU then often you can run with less executor heap memory than would
   be needed for the corresponding Spark job on the CPU.

In case of a "com.esotericsoftware.kryo.KryoException: Buffer overflow" error it is advisable to
increase the
[`spark.kryoserializer.buffer.max`](https://spark.apache.org/docs/latest/configuration.html#compression-and-serialization)
setting to a value higher than the default.

### Example Command Running on YARN
```shell 
$SPARK_HOME/bin/spark-shell --master yarn \
  --num-executors 1 \
  --conf spark.plugins=com.nvidia.spark.SQLPlugin \
  --conf spark.executor.cores=6 \
  --conf spark.rapids.sql.concurrentGpuTasks=2 \
  --executor-memory 20g \
  --conf spark.executor.memoryOverhead=10g \
  --conf spark.rapids.memory.pinnedPool.size=8G \
  --conf spark.sql.files.maxPartitionBytes=512m \
  --conf spark.executor.resource.gpu.discoveryScript=./getGpusResources.sh \
  --conf spark.task.resource.gpu.amount=0.166 \
  --conf spark.executor.resource.gpu.amount=1 \
  --files $SPARK_RAPIDS_DIR/getGpusResources.sh
  --jars ${SPARK_RAPIDS_PLUGIN_JAR}
```

## Example Join Operation
Once you have started your Spark shell you can run the following commands to do a basic join and
look at the UI to see that it runs on the GPU.
```scala
val df = sc.makeRDD(1 to 10000000, 6).toDF
val df2 = sc.makeRDD(1 to 10000000, 6).toDF
df.select( $"value" as "a").join(df2.select($"value" as "b"), $"a" === $"b").count
```
Go to the Spark UI and click on the application you ran and on the “SQL” tab. If you click the
operation “count at ...”, you should see the graph of Spark Execs and some of those should have
the label Gpu...  For instance, in the screenshot below you will see `GpuRowToColumn`, `GpuFilter`,
and `GpuColumnarExchange`.  Those correspond to operations that run on the GPU.

![Join Example on Spark SQL UI](../img/join-sql-ui-example.png)

## Enabling RAPIDS Shuffle Manager

The RAPIDS Shuffle Manager is an implementation of the `ShuffleManager` interface in Apache Spark
that allows custom mechanisms to exchange shuffle data, enabling Remote Direct Memory Access (RDMA)
and peer-to-peer communication between GPUs (NVLink/PCIe), by leveraging [Unified Communication X
(UCX)](https://www.openucx.org/).

You can find out how to enable the accelerated shuffle in the 
[RAPIDS Shuffle Manager documentation](../additional-functionality/rapids-shuffle.md).


## Advanced Configuration

See the [RAPIDS Accelerator for Apache Spark Configuration Guide](../configs.md) for details on all
of the configuration settings specific to the RAPIDS Accelerator for Apache Spark.

## Monitoring
Since the plugin runs without any API changes, the easiest way to see what is running on the GPU
is to look at the "SQL" tab in the Spark web UI. The SQL tab only shows up after you have actually
executed a query. Go to the SQL tab in the UI, click on the query you are interested in and it
shows a DAG picture with details. You can also scroll down and twisty the "Details" section to see
the text representation.

If you want to look at the Spark plan via the code you can use the `explain()` function call.
For example: if `query` is the resulting DataFrame from the query then `query.explain()` will
print the physical plan from Spark.  From the query's physical plan you can see what nodes were
replaced with GPU calls.

The following is an example of a physical plan with operators running on the GPU: 

```
== Physical Plan ==
GpuColumnarToRow false
+- GpuProject [cast(c_customer_sk#0 as string) AS c_customer_sk#40]
   +- GpuFileGpuScan parquet [c_customer_sk#0] Batched: true, DataFilters: [], Format: Parquet, Location: InMemoryFileIndex[file:/tmp/customer], PartitionFilters: [], PushedFilters: [], ReadSchema: struct<c_customer_sk:int>
```


## Debugging
For now, the best way to debug is how you would normally do it on Spark. Look at the UI and log
files to see what failed. If you got a segmentation fault from the GPU find the hs_err_pid.log
file. To make sure your hs_err_pid.log file goes into the YARN application log dir you can add in
the config: `--conf spark.executor.extraJavaOptions="-XX:ErrorFile=<LOG_DIR>/hs_err_pid_%p.log"`

If you want to see why an operation did not run on the GPU you can turn on the configuration:
[`--conf spark.rapids.sql.explain=NOT_ON_GPU`](../configs.md#sql.explain). A log message will then
be emitted to the driver log as to why a Spark operation is not able to run on the GPU.

## Out of GPU Memory
GPU out of memory errors can show up in multiple ways.  You can see an error that it out of memory
or it can also manifest as crashes.  Generally this means your partition size is too big.  In that
case go back to the [Configuration section](#rapids-accelerator-configuration-and-tuning) for the
partition size and/or the number of partitions. Possibly reduce the number of concurrent GPU tasks
to 1. The Spark UI may give you a hint at the size of the data. Look at either the input data or
the shuffle data size for the stage that failed.<|MERGE_RESOLUTION|>--- conflicted
+++ resolved
@@ -53,21 +53,13 @@
 - CUDA 11.x => classifier cuda11
 
 For example, here is a sample version of the jar with CUDA 11.x support:
-<<<<<<< HEAD
-- rapids-4-spark_2.12-22.10.0-cuda11.jar
-=======
 - rapids-4-spark_2.12-22.12.0-SNAPSHOT-cuda11.jar
->>>>>>> 3ecba1ab
 
 For simplicity export the location to this jar. This example assumes the sample jar above has
 been placed in the `/opt/sparkRapidsPlugin` directory:
 ```shell 
 export SPARK_RAPIDS_DIR=/opt/sparkRapidsPlugin
-<<<<<<< HEAD
-export SPARK_RAPIDS_PLUGIN_JAR=${SPARK_RAPIDS_DIR}/rapids-4-spark_2.12-22.10.0-cuda11.jar
-=======
 export SPARK_RAPIDS_PLUGIN_JAR=${SPARK_RAPIDS_DIR}/rapids-4-spark_2.12-22.12.0-SNAPSHOT-cuda11.jar
->>>>>>> 3ecba1ab
 ```
 
 ## Install the GPU Discovery Script
