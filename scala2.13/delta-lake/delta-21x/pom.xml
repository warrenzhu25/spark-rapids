<?xml version="1.0" encoding="UTF-8"?>
<!--
  Copyright (c) 2023-2025 NVIDIA CORPORATION.

  Licensed under the Apache License, Version 2.0 (the "License");
  you may not use this file except in compliance with the License.
  You may obtain a copy of the License at

     http://www.apache.org/licenses/LICENSE-2.0

  Unless required by applicable law or agreed to in writing, software
  distributed under the License is distributed on an "AS IS" BASIS,
  WITHOUT WARRANTIES OR CONDITIONS OF ANY KIND, either express or implied.
  See the License for the specific language governing permissions and
  limitations under the License.
-->
<project xmlns="http://maven.apache.org/POM/4.0.0"
         xmlns:xsi="http://www.w3.org/2001/XMLSchema-instance"
         xsi:schemaLocation="http://maven.apache.org/POM/4.0.0 http://maven.apache.org/xsd/maven-4.0.0.xsd">
    <modelVersion>4.0.0</modelVersion>

    <parent>
        <groupId>com.nvidia</groupId>
        <artifactId>rapids-4-spark-jdk-profiles_2.13</artifactId>
<<<<<<< HEAD
        <version>25.06.0</version>
=======
        <version>25.08.0-SNAPSHOT</version>
>>>>>>> 7c2470c9
        <relativePath>../../jdk-profiles/pom.xml</relativePath>
    </parent>

    <artifactId>rapids-4-spark-delta-21x_2.13</artifactId>
    <name>RAPIDS Accelerator for Apache Spark Delta Lake 2.1.x Support</name>
    <description>Delta Lake 2.1.x support for the RAPIDS Accelerator for Apache Spark</description>
<<<<<<< HEAD
    <version>25.06.0</version>
=======
    <version>25.08.0-SNAPSHOT</version>
>>>>>>> 7c2470c9

    <properties>
        <rapids.module>../delta-lake/delta-21x</rapids.module>
        <rapids.compressed.artifact>false</rapids.compressed.artifact>
        <rapids.default.jar.excludePattern>**/*</rapids.default.jar.excludePattern>
        <rapids.shim.jar.phase>package</rapids.shim.jar.phase>
    </properties>

    <dependencies>
        <dependency>
            <groupId>org.roaringbitmap</groupId>
            <artifactId>RoaringBitmap</artifactId>
        </dependency>
        <dependency>
            <groupId>com.nvidia</groupId>
            <artifactId>rapids-4-spark-sql_${scala.binary.version}</artifactId>
            <version>${project.version}</version>
            <classifier>${spark.version.classifier}</classifier>
            <scope>provided</scope>
        </dependency>
        <dependency>
            <groupId>io.delta</groupId>
            <artifactId>delta-core_${scala.binary.version}</artifactId>
            <version>2.1.1</version>
            <scope>provided</scope>
        </dependency>
        <dependency>
            <groupId>org.apache.spark</groupId>
            <artifactId>spark-sql_${scala.binary.version}</artifactId>
        </dependency>
    </dependencies>

    <build>
        <plugins>
            <plugin>
                <groupId>org.codehaus.mojo</groupId>
                <artifactId>build-helper-maven-plugin</artifactId>
                <executions>
                    <execution>
                        <id>add-common-sources</id>
                        <phase>generate-sources</phase>
                        <goals>
                            <goal>add-source</goal>
                        </goals>
                        <configuration>
                            <sources>
                                <source>${spark.rapids.source.basedir}/delta-lake/common/src/main/scala</source>
                                <source>${spark.rapids.source.basedir}/delta-lake/common/src/main/delta-io/scala</source>
                                <source>${spark.rapids.source.basedir}/delta-lake/common/src/main/delta-20x-24x/scala</source>
                            </sources>
                        </configuration>
                    </execution>
                </executions>
            </plugin>
            <plugin>
                <groupId>net.alchim31.maven</groupId>
                <artifactId>scala-maven-plugin</artifactId>
            </plugin>
            <plugin>
                <groupId>org.apache.rat</groupId>
                <artifactId>apache-rat-plugin</artifactId>
            </plugin>
        </plugins>
    </build>
</project><|MERGE_RESOLUTION|>--- conflicted
+++ resolved
@@ -22,22 +22,14 @@
     <parent>
         <groupId>com.nvidia</groupId>
         <artifactId>rapids-4-spark-jdk-profiles_2.13</artifactId>
-<<<<<<< HEAD
-        <version>25.06.0</version>
-=======
         <version>25.08.0-SNAPSHOT</version>
->>>>>>> 7c2470c9
         <relativePath>../../jdk-profiles/pom.xml</relativePath>
     </parent>
 
     <artifactId>rapids-4-spark-delta-21x_2.13</artifactId>
     <name>RAPIDS Accelerator for Apache Spark Delta Lake 2.1.x Support</name>
     <description>Delta Lake 2.1.x support for the RAPIDS Accelerator for Apache Spark</description>
-<<<<<<< HEAD
-    <version>25.06.0</version>
-=======
     <version>25.08.0-SNAPSHOT</version>
->>>>>>> 7c2470c9
 
     <properties>
         <rapids.module>../delta-lake/delta-21x</rapids.module>
