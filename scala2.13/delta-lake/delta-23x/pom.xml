<?xml version="1.0" encoding="UTF-8"?>
<!--
  Copyright (c) 2023, NVIDIA CORPORATION.

  Licensed under the Apache License, Version 2.0 (the "License");
  you may not use this file except in compliance with the License.
  You may obtain a copy of the License at

     http://www.apache.org/licenses/LICENSE-2.0

  Unless required by applicable law or agreed to in writing, software
  distributed under the License is distributed on an "AS IS" BASIS,
  WITHOUT WARRANTIES OR CONDITIONS OF ANY KIND, either express or implied.
  See the License for the specific language governing permissions and
  limitations under the License.
-->
<project xmlns="http://maven.apache.org/POM/4.0.0"
         xmlns:xsi="http://www.w3.org/2001/XMLSchema-instance"
         xsi:schemaLocation="http://maven.apache.org/POM/4.0.0 http://maven.apache.org/xsd/maven-4.0.0.xsd">
    <modelVersion>4.0.0</modelVersion>

    <parent>
        <groupId>com.nvidia</groupId>
        <artifactId>rapids-4-spark-parent_2.13</artifactId>
<<<<<<< HEAD
        <version>23.12.2</version>
=======
        <version>24.02.0-SNAPSHOT</version>
>>>>>>> e18a8af2
        <relativePath>../../pom.xml</relativePath>
    </parent>

    <artifactId>rapids-4-spark-delta-23x_2.13</artifactId>
    <name>RAPIDS Accelerator for Apache Spark Delta Lake 2.3.x Support</name>
    <description>Delta Lake 2.3.x support for the RAPIDS Accelerator for Apache Spark</description>
<<<<<<< HEAD
    <version>23.12.2</version>
=======
    <version>24.02.0-SNAPSHOT</version>
>>>>>>> e18a8af2

    <properties>
        <rapids.module>../delta-lake/delta-23x</rapids.module>
        <rapids.compressed.artifact>false</rapids.compressed.artifact>
        <rapids.default.jar.excludePattern>**/*</rapids.default.jar.excludePattern>
        <rapids.shim.jar.phase>package</rapids.shim.jar.phase>
    </properties>

    <dependencies>
        <dependency>
            <groupId>com.nvidia</groupId>
            <artifactId>rapids-4-spark-sql_${scala.binary.version}</artifactId>
            <version>${project.version}</version>
            <classifier>${spark.version.classifier}</classifier>
            <scope>provided</scope>
        </dependency>
        <dependency>
            <groupId>io.delta</groupId>
            <artifactId>delta-core_${scala.binary.version}</artifactId>
            <version>2.3.0</version>
            <scope>provided</scope>
        </dependency>
        <dependency>
            <groupId>org.apache.spark</groupId>
            <artifactId>spark-sql_${scala.binary.version}</artifactId>
        </dependency>
    </dependencies>

    <build>
        <plugins>
            <plugin>
                <groupId>org.codehaus.mojo</groupId>
                <artifactId>build-helper-maven-plugin</artifactId>
                <executions>
                    <execution>
                        <id>add-common-sources</id>
                        <phase>generate-sources</phase>
                        <goals>
                            <goal>add-source</goal>
                        </goals>
                        <configuration>
                            <sources>
                                <!-- #if scala-2.12 --><!--
                                <source>${project.basedir}/../common/src/main/scala</source>
                                <source>${project.basedir}/../common/src/main/delta-io/scala</source>
                                --><!-- #endif scala-2.12 -->
                                <!-- #if scala-2.13 -->
                                <source>${project.basedir}/../../${rapids.module}/../common/src/main/scala</source>
                                <source>${project.basedir}/../../${rapids.module}/../common/src/main/delta-io/scala</source>
                                <!-- #endif scala-2.13 -->
                            </sources>
                        </configuration>
                    </execution>
                </executions>
            </plugin>
            <plugin>
                <groupId>net.alchim31.maven</groupId>
                <artifactId>scala-maven-plugin</artifactId>
            </plugin>
            <plugin>
                <groupId>org.apache.rat</groupId>
                <artifactId>apache-rat-plugin</artifactId>
            </plugin>
        </plugins>
    </build>
</project><|MERGE_RESOLUTION|>--- conflicted
+++ resolved
@@ -22,22 +22,14 @@
     <parent>
         <groupId>com.nvidia</groupId>
         <artifactId>rapids-4-spark-parent_2.13</artifactId>
-<<<<<<< HEAD
-        <version>23.12.2</version>
-=======
         <version>24.02.0-SNAPSHOT</version>
->>>>>>> e18a8af2
         <relativePath>../../pom.xml</relativePath>
     </parent>
 
     <artifactId>rapids-4-spark-delta-23x_2.13</artifactId>
     <name>RAPIDS Accelerator for Apache Spark Delta Lake 2.3.x Support</name>
     <description>Delta Lake 2.3.x support for the RAPIDS Accelerator for Apache Spark</description>
-<<<<<<< HEAD
-    <version>23.12.2</version>
-=======
     <version>24.02.0-SNAPSHOT</version>
->>>>>>> e18a8af2
 
     <properties>
         <rapids.module>../delta-lake/delta-23x</rapids.module>
