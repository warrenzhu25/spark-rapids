--- conflicted
+++ resolved
@@ -21,21 +21,13 @@
     <parent>
         <groupId>com.nvidia</groupId>
         <artifactId>rapids-4-spark-shim-deps-parent_2.13</artifactId>
-<<<<<<< HEAD
-        <version>24.10.0</version>
-=======
         <version>24.10.1-SNAPSHOT</version>
->>>>>>> 8a006e0d
         <relativePath>../shim-deps/pom.xml</relativePath>
     </parent>
     <artifactId>datagen_2.13</artifactId>
     <name>Data Generator</name>
     <description>Tools for generating large amounts of data</description>
-<<<<<<< HEAD
-    <version>24.10.0</version>
-=======
     <version>24.10.1-SNAPSHOT</version>
->>>>>>> 8a006e0d
     <properties>
         <rapids.module>datagen</rapids.module>
         <target.classifier/>
