<?xml version="1.0" encoding="UTF-8"?>
<!--
  Copyright (c) 2023-2024 NVIDIA CORPORATION.

  Licensed under the Apache License, Version 2.0 (the "License");
  you may not use this file except in compliance with the License.
  You may obtain a copy of the License at

     http://www.apache.org/licenses/LICENSE-2.0

  Unless required by applicable law or agreed to in writing, software
  distributed under the License is distributed on an "AS IS" BASIS,
  WITHOUT WARRANTIES OR CONDITIONS OF ANY KIND, either express or implied.
  See the License for the specific language governing permissions and
  limitations under the License.
-->
<project xmlns="http://maven.apache.org/POM/4.0.0"
         xmlns:xsi="http://www.w3.org/2001/XMLSchema-instance"
         xsi:schemaLocation="http://maven.apache.org/POM/4.0.0 http://maven.apache.org/xsd/maven-4.0.0.xsd">
    <modelVersion>4.0.0</modelVersion>
    <parent>
        <groupId>com.nvidia</groupId>
        <artifactId>rapids-4-spark-shim-deps-parent_2.13</artifactId>
<<<<<<< HEAD
        <version>24.08.1</version>
=======
        <version>24.10.0-SNAPSHOT</version>
>>>>>>> b715ef27
        <relativePath>../shim-deps/pom.xml</relativePath>
    </parent>
    <artifactId>datagen_2.13</artifactId>
    <name>Data Generator</name>
    <description>Tools for generating large amounts of data</description>
<<<<<<< HEAD
    <version>24.08.1</version>
=======
    <version>24.10.0-SNAPSHOT</version>
>>>>>>> b715ef27
    <properties>
        <rapids.module>datagen</rapids.module>
        <target.classifier/>
        <rapids.default.jar.excludePattern>**/*</rapids.default.jar.excludePattern>
        <rapids.shim.jar.phase>package</rapids.shim.jar.phase>
    </properties>
    <dependencies>
        <dependency>
            <groupId>org.slf4j</groupId>
            <artifactId>jul-to-slf4j</artifactId>
        </dependency>
        <dependency>
            <groupId>org.slf4j</groupId>
            <artifactId>jcl-over-slf4j</artifactId>
            <!-- runtime scope is appropriate, but causes SBT build problems -->
        </dependency>
        <dependency>
            <groupId>org.scala-lang</groupId>
            <artifactId>scala-library</artifactId>
        </dependency>
        <dependency>
            <groupId>org.apache.spark</groupId>
            <artifactId>spark-sql_${scala.binary.version}</artifactId>
            <version>${spark.test.version}</version>
        </dependency>
        <!-- https://mvnrepository.com/artifact/com.github.scopt/scopt -->
        <dependency>
            <groupId>com.github.scopt</groupId>
            <artifactId>scopt_${scala.binary.version}</artifactId>
            <version>3.7.1</version>
        </dependency>
    </dependencies>
    <build>
        <plugins>
            <!-- disable surefire as we are using scalatest only -->
            <plugin>
                <groupId>org.apache.maven.plugins</groupId>
                <artifactId>maven-surefire-plugin</artifactId>
                <configuration>
                    <skipTests>true</skipTests>
                </configuration>
            </plugin>
            <plugin>
                <groupId>net.alchim31.maven</groupId>
                <artifactId>scala-maven-plugin</artifactId>
            </plugin>
            <plugin>
                <groupId>org.apache.rat</groupId>
                <artifactId>apache-rat-plugin</artifactId>
            </plugin>
        </plugins>

        <resources>
            <resource>
                <!-- Include the properties file to provide the build information. -->
                <directory>${project.build.directory}/extra-resources</directory>
            </resource>
        </resources>
    </build>
</project><|MERGE_RESOLUTION|>--- conflicted
+++ resolved
@@ -21,21 +21,13 @@
     <parent>
         <groupId>com.nvidia</groupId>
         <artifactId>rapids-4-spark-shim-deps-parent_2.13</artifactId>
-<<<<<<< HEAD
-        <version>24.08.1</version>
-=======
         <version>24.10.0-SNAPSHOT</version>
->>>>>>> b715ef27
         <relativePath>../shim-deps/pom.xml</relativePath>
     </parent>
     <artifactId>datagen_2.13</artifactId>
     <name>Data Generator</name>
     <description>Tools for generating large amounts of data</description>
-<<<<<<< HEAD
-    <version>24.08.1</version>
-=======
     <version>24.10.0-SNAPSHOT</version>
->>>>>>> b715ef27
     <properties>
         <rapids.module>datagen</rapids.module>
         <target.classifier/>
