--- conflicted
+++ resolved
@@ -22,17 +22,10 @@
     <parent>
         <groupId>com.nvidia</groupId>
         <artifactId>rapids-4-spark-parent</artifactId>
-<<<<<<< HEAD
-        <version>23.08.2</version>
-    </parent>
-    <artifactId>rapids-4-spark-integration-tests_2.12</artifactId>
-    <version>23.08.2</version>
-=======
         <version>23.10.0-SNAPSHOT</version>
     </parent>
     <artifactId>rapids-4-spark-integration-tests_2.12</artifactId>
     <version>23.10.0-SNAPSHOT</version>
->>>>>>> 28aba18a
     <properties>
         <target.classifier/>
         <rapids.default.jar.excludePattern>**/*</rapids.default.jar.excludePattern>
