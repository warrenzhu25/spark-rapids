<?xml version="1.0" encoding="UTF-8"?>
<!--
  Copyright (c) 2020-2021, NVIDIA CORPORATION.

  Licensed under the Apache License, Version 2.0 (the "License");
  you may not use this file except in compliance with the License.
  You may obtain a copy of the License at

     http://www.apache.org/licenses/LICENSE-2.0

  Unless required by applicable law or agreed to in writing, software
  distributed under the License is distributed on an "AS IS" BASIS,
  WITHOUT WARRANTIES OR CONDITIONS OF ANY KIND, either express or implied.
  See the License for the specific language governing permissions and
  limitations under the License.
-->
<project xmlns="http://maven.apache.org/POM/4.0.0"
         xmlns:xsi="http://www.w3.org/2001/XMLSchema-instance"
         xsi:schemaLocation="http://maven.apache.org/POM/4.0.0 http://maven.apache.org/xsd/maven-4.0.0.xsd">
    <modelVersion>4.0.0</modelVersion>

    <parent>
        <groupId>com.nvidia</groupId>
        <artifactId>rapids-4-spark-parent</artifactId>
<<<<<<< HEAD
        <version>21.08.0</version>
    </parent>
    <artifactId>rapids-4-spark-api-validation</artifactId>
    <version>21.08.0</version>
=======
        <version>21.10.0-SNAPSHOT</version>
    </parent>
    <artifactId>rapids-4-spark-api-validation</artifactId>
    <version>21.10.0-SNAPSHOT</version>
>>>>>>> 538e77de

    <profiles>
       <profile>
            <id>default</id>
            <activation>
                <activeByDefault>true</activeByDefault>
            </activation>
            <dependencies>
                <dependency>
                    <groupId>org.apache.spark</groupId>
                    <artifactId>spark-sql_${scala.binary.version}</artifactId>
                    <version>${spark.version}</version>
                </dependency>
            </dependencies>
        </profile>
        <profile>
            <id>spark301</id>
            <properties>
                <spark.version>${spark301.version}</spark.version>
            </properties>
            <dependencies>
                <dependency>
                    <groupId>org.apache.spark</groupId>
                    <artifactId>spark-sql_${scala.binary.version}</artifactId>
                    <version>${spark.version}</version>
                </dependency>
            </dependencies>
        </profile>
        <profile>
            <id>spark311</id>
            <properties>
                <spark.version>${spark311.version}</spark.version>
            </properties>
            <dependencies>
                <dependency>
                    <groupId>org.apache.spark</groupId>
                    <artifactId>spark-sql_${scala.binary.version}</artifactId>
                    <version>${spark.version}</version>
                </dependency>
            </dependencies>
        </profile>
        <profile>
            <id>spark320</id>
            <properties>
                <spark.version>${spark320.version}</spark.version>
            </properties>
            <dependencies>
                <dependency>
                    <groupId>org.apache.spark</groupId>
                    <artifactId>spark-sql_${scala.binary.version}</artifactId>
                    <version>${spark.version}</version>
                </dependency>
            </dependencies>
        </profile>
        <profile>
            <id>release311cdh</id>
            <activation>
                <property>
                    <name>buildver</name>
                    <value>311cdh</value>
                </property>
            </activation>
            <dependencies>
                <dependency>
                    <groupId>org.apache.spark</groupId>
                    <artifactId>spark-sql_${scala.binary.version}</artifactId>
                    <version>${spark311cdh.version}</version>
                    <exclusions>
                        <exclusion>
                            <groupId>org.apache.curator</groupId>
                            <artifactId>curator-recipes</artifactId>
                        </exclusion>
                    </exclusions>
                    <scope>provided</scope>
                </dependency>
                <dependency>
                    <groupId>org.apache.curator</groupId>
                    <artifactId>curator-recipes</artifactId>
                    <version>4.3.0.7.2.7.0-184</version>
                    <scope>provided</scope>
                </dependency>
            </dependencies>
        </profile>
    </profiles>

    <dependencies>
        <dependency>
            <groupId>org.scala-lang</groupId>
            <artifactId>scala-library</artifactId>
        </dependency>
        <dependency>
            <groupId>org.scalatest</groupId>
            <artifactId>scalatest_${scala.binary.version}</artifactId>
            <scope>test</scope>
        </dependency>
        <dependency>
            <groupId>ai.rapids</groupId>
            <artifactId>cudf</artifactId>
            <classifier>${cuda.version}</classifier>
            <scope>provided</scope>
        </dependency>
        <dependency>
            <groupId>com.nvidia</groupId>
            <artifactId>rapids-4-spark_${scala.binary.version}</artifactId>
            <version>${project.version}</version>
            <scope>provided</scope>
        </dependency>
        <dependency>
            <groupId>com.nvidia</groupId>
<<<<<<< HEAD
	        <artifactId>rapids-4-spark-shims-aggregator_${scala.binary.version}</artifactId>
            <version>21.08.0</version>
=======
            <artifactId>rapids-4-spark-shims-${spark.version.classifier}_${scala.binary.version}</artifactId>
            <version>21.10.0-SNAPSHOT</version>
>>>>>>> 538e77de
            <scope>provided</scope>
        </dependency>
    </dependencies>

    <build>
        <plugins>
	    <plugin>
		<groupId>net.alchim31.maven</groupId>
            <artifactId>scala-maven-plugin</artifactId>
            <configuration>
			    <mainClass>com.nvidia.spark.rapids.api.ApiValidation</mainClass>
            </configuration>
	    </plugin>	
        </plugins>
    </build>
</project><|MERGE_RESOLUTION|>--- conflicted
+++ resolved
@@ -22,17 +22,10 @@
     <parent>
         <groupId>com.nvidia</groupId>
         <artifactId>rapids-4-spark-parent</artifactId>
-<<<<<<< HEAD
-        <version>21.08.0</version>
-    </parent>
-    <artifactId>rapids-4-spark-api-validation</artifactId>
-    <version>21.08.0</version>
-=======
         <version>21.10.0-SNAPSHOT</version>
     </parent>
     <artifactId>rapids-4-spark-api-validation</artifactId>
     <version>21.10.0-SNAPSHOT</version>
->>>>>>> 538e77de
 
     <profiles>
        <profile>
@@ -142,13 +135,8 @@
         </dependency>
         <dependency>
             <groupId>com.nvidia</groupId>
-<<<<<<< HEAD
-	        <artifactId>rapids-4-spark-shims-aggregator_${scala.binary.version}</artifactId>
-            <version>21.08.0</version>
-=======
             <artifactId>rapids-4-spark-shims-${spark.version.classifier}_${scala.binary.version}</artifactId>
             <version>21.10.0-SNAPSHOT</version>
->>>>>>> 538e77de
             <scope>provided</scope>
         </dependency>
     </dependencies>
