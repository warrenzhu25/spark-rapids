--- conflicted
+++ resolved
@@ -22,11 +22,7 @@
     <parent>
         <groupId>com.nvidia</groupId>
         <artifactId>rapids-4-spark-shims_2.12</artifactId>
-<<<<<<< HEAD
-        <version>0.2.0</version>
-=======
         <version>0.3.0-SNAPSHOT</version>
->>>>>>> 703b643d
         <relativePath>../pom.xml</relativePath>
     </parent>
     <groupId>com.nvidia</groupId>
@@ -34,11 +30,7 @@
     <packaging>jar</packaging>
     <name>RAPIDS Accelerator for Apache Spark SQL Plugin Shim Aggregator</name>
     <description>The RAPIDS SQL plugin for Apache Spark Shim Aggregator</description>
-<<<<<<< HEAD
-    <version>0.2.0</version>
-=======
     <version>0.3.0-SNAPSHOT</version>
->>>>>>> 703b643d
 
    <profiles>
         <profile>
