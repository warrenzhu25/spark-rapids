<?xml version="1.0" encoding="UTF-8"?>
<!--
  Copyright (c) 2020-2024, NVIDIA CORPORATION.

  Licensed under the Apache License, Version 2.0 (the "License");
  you may not use this file except in compliance with the License.
  You may obtain a copy of the License at

     http://www.apache.org/licenses/LICENSE-2.0

  Unless required by applicable law or agreed to in writing, software
  distributed under the License is distributed on an "AS IS" BASIS,
  WITHOUT WARRANTIES OR CONDITIONS OF ANY KIND, either express or implied.
  See the License for the specific language governing permissions and
  limitations under the License.
-->
<project xmlns="http://maven.apache.org/POM/4.0.0"
         xmlns:xsi="http://www.w3.org/2001/XMLSchema-instance"
         xsi:schemaLocation="http://maven.apache.org/POM/4.0.0 http://maven.apache.org/xsd/maven-4.0.0.xsd">
    <modelVersion>4.0.0</modelVersion>
    <parent>
        <groupId>com.nvidia</groupId>
        <artifactId>rapids-4-spark-shim-deps-parent_2.12</artifactId>
<<<<<<< HEAD
        <version>24.02.0</version>
=======
        <version>24.04.0-SNAPSHOT</version>
>>>>>>> 3cf676fa
        <relativePath>../shim-deps/pom.xml</relativePath>
    </parent>
    <artifactId>rapids-4-spark-udf_2.12</artifactId>
    <name>RAPIDS Accelerator for Apache Spark Scala UDF Plugin</name>
    <description>The RAPIDS Scala UDF plugin for Apache Spark</description>
<<<<<<< HEAD
    <version>24.02.0</version>
=======
    <version>24.04.0-SNAPSHOT</version>
>>>>>>> 3cf676fa

    <properties>
        <rapids.module>udf-compiler</rapids.module>
        <rapids.compressed.artifact>false</rapids.compressed.artifact>
        <rapids.default.jar.excludePattern>**/*</rapids.default.jar.excludePattern>
        <rapids.shim.jar.phase>package</rapids.shim.jar.phase>
    </properties>

    <dependencies>
        <dependency>
            <groupId>com.nvidia</groupId>
            <artifactId>spark-rapids-jni</artifactId>
            <classifier>${jni.classifier}</classifier>
        </dependency>
        <dependency>
            <groupId>org.scala-lang</groupId>
            <artifactId>scala-library</artifactId>
        </dependency>
        <dependency>
            <groupId>org.apache.spark</groupId>
            <artifactId>spark-sql_${scala.binary.version}</artifactId>
        </dependency>
        <dependency>
            <groupId>org.scalatest</groupId>
            <artifactId>scalatest_${scala.binary.version}</artifactId>
            <scope>test</scope>
        </dependency>
        <dependency>
            <groupId>com.nvidia</groupId>
            <artifactId>rapids-4-spark-sql_${scala.binary.version}</artifactId>
            <version>${project.version}</version>
            <classifier>${spark.version.classifier}</classifier>
            <scope>provided</scope>
        </dependency>
    </dependencies>
    <build>
        <resources>
            <resource>
                <!-- Include the properties file to provide the build information. -->
                <directory>${project.build.directory}/extra-resources</directory>
                <filtering>true</filtering>
            </resource>
        </resources>
        <plugins>
            <plugin>
                <groupId>org.codehaus.mojo</groupId>
                <artifactId>build-helper-maven-plugin</artifactId>
                <executions>
                    <execution>
                        <id>add-license-notice-resources</id>
                        <phase>generate-resources</phase>
                        <goals>
                            <goal>add-resource</goal>
                        </goals>
                        <configuration>
                            <resources>
                                <resource>
                                    <directory>${spark.rapids.source.basedir}</directory>
                                    <targetPath>META-INF</targetPath>
                                    <includes>
                                        <!-- The NOTICE will be taken care of by the antrun task below -->
                                        <include>LICENSE</include>
                                        <include>NOTICE</include>
                                    </includes>
                                </resource>
                                <resource>
                                    <directory>${spark.rapids.source.basedir}/python</directory>
                                </resource>
                            </resources>
                        </configuration>
                    </execution>
                </executions>
            </plugin>
            <plugin>
                <artifactId>maven-antrun-plugin</artifactId>
                <executions>
                    <execution>
                        <id>copy-notice</id>
                        <goals>
                            <goal>run</goal>
                        </goals>
                        <phase>process-resources</phase>
                        <configuration>
                            <target>
                                <!-- copy NOTICE-binary to NOTICE -->
                                <copy
                                    todir="${project.build.directory}/classes/META-INF/"
                                    verbose="true">
                                    <fileset dir="${project.basedir}/..">
                                        <include name="NOTICE-binary"/>
                                    </fileset>
                                    <mapper type="glob" from="*-binary" to="*"/>
                                </copy>
                            </target>
                        </configuration>
                    </execution>
                </executions>
            </plugin>
            <!-- disable surefire as we are using scalatest only -->
            <plugin>
                <groupId>org.apache.maven.plugins</groupId>
                <artifactId>maven-surefire-plugin</artifactId>
                <configuration>
                    <skipTests>true</skipTests>
                </configuration>
            </plugin>
            <plugin>
                <groupId>net.alchim31.maven</groupId>
                <artifactId>scala-maven-plugin</artifactId>
            </plugin>
            <plugin>
                <groupId>org.scalatest</groupId>
                <artifactId>scalatest-maven-plugin</artifactId>
            </plugin>
        </plugins>
    </build>
</project><|MERGE_RESOLUTION|>--- conflicted
+++ resolved
@@ -21,21 +21,13 @@
     <parent>
         <groupId>com.nvidia</groupId>
         <artifactId>rapids-4-spark-shim-deps-parent_2.12</artifactId>
-<<<<<<< HEAD
-        <version>24.02.0</version>
-=======
         <version>24.04.0-SNAPSHOT</version>
->>>>>>> 3cf676fa
         <relativePath>../shim-deps/pom.xml</relativePath>
     </parent>
     <artifactId>rapids-4-spark-udf_2.12</artifactId>
     <name>RAPIDS Accelerator for Apache Spark Scala UDF Plugin</name>
     <description>The RAPIDS Scala UDF plugin for Apache Spark</description>
-<<<<<<< HEAD
-    <version>24.02.0</version>
-=======
     <version>24.04.0-SNAPSHOT</version>
->>>>>>> 3cf676fa
 
     <properties>
         <rapids.module>udf-compiler</rapids.module>
