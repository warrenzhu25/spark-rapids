--- conflicted
+++ resolved
@@ -22,21 +22,13 @@
     <parent>
         <groupId>com.nvidia</groupId>
         <artifactId>rapids-4-spark-parent</artifactId>
-<<<<<<< HEAD
-        <version>0.4.0</version>
-=======
         <version>0.4.1-SNAPSHOT</version>
->>>>>>> cd6bd8e2
     </parent>
     <groupId>com.nvidia</groupId>
     <artifactId>rapids-4-spark-udf_2.12</artifactId>
     <name>RAPIDS Accelerator for Apache Spark Scala UDF Plugin</name>
     <description>The RAPIDS Scala UDF plugin for Apache Spark</description>
-<<<<<<< HEAD
-    <version>0.4.0</version>
-=======
     <version>0.4.1-SNAPSHOT</version>
->>>>>>> cd6bd8e2
 
     <dependencies>
         <dependency>
