<?xml version="1.0" encoding="UTF-8"?>
<!--
  Copyright (c) 2020-2023, NVIDIA CORPORATION.

  Licensed under the Apache License, Version 2.0 (the "License");
  you may not use this file except in compliance with the License.
  You may obtain a copy of the License at

     http://www.apache.org/licenses/LICENSE-2.0

  Unless required by applicable law or agreed to in writing, software
  distributed under the License is distributed on an "AS IS" BASIS,
  WITHOUT WARRANTIES OR CONDITIONS OF ANY KIND, either express or implied.
  See the License for the specific language governing permissions and
  limitations under the License.
-->
<project xmlns="http://maven.apache.org/POM/4.0.0"
         xmlns:xsi="http://www.w3.org/2001/XMLSchema-instance"
         xsi:schemaLocation="http://maven.apache.org/POM/4.0.0 http://maven.apache.org/xsd/maven-4.0.0.xsd">
    <modelVersion>4.0.0</modelVersion>

    <groupId>com.nvidia</groupId>
    <artifactId>rapids-4-spark-parent</artifactId>
    <name>RAPIDS Accelerator for Apache Spark Root Project</name>
    <description>The root project of the RAPIDS Accelerator for Apache Spark</description>
<<<<<<< HEAD
    <version>23.04.0</version>
=======
    <version>23.04.1-SNAPSHOT</version>
>>>>>>> 3fb3e585
    <packaging>pom</packaging>

    <url>https://nvidia.github.io/spark-rapids/</url>
    <licenses>
        <license>
            <name>Apache License, Version 2.0</name>
            <url>https://www.apache.org/licenses/LICENSE-2.0.txt</url>
            <distribution>repo</distribution>
        </license>
    </licenses>
    <scm>
        <connection>scm:git:https://github.com/NVIDIA/spark-rapids.git</connection>
        <developerConnection>scm:git:git@github.com:NVIDIA/spark-rapids.git</developerConnection>
        <tag>HEAD</tag>
        <url>https://github.com/NVIDIA/spark-rapids</url>
    </scm>
    <developers>
        <developer>
            <id>revans2</id>
            <name>Robert Evans</name>
            <email>roberte@nvidia.com</email>
            <roles>
                <role>Committer</role>
            </roles>
            <timezone>-6</timezone>
        </developer>
        <developer>
            <id>tgravescs</id>
            <name>Thomas Graves</name>
            <email>tgraves@nvidia.com</email>
            <roles>
                <role>Committer</role>
            </roles>
            <timezone>-6</timezone>
        </developer>
        <developer>
            <id>jlowe</id>
            <name>Jason Lowe</name>
            <email>jlowe@nvidia.com</email>
            <roles>
                <role>Committer</role>
            </roles>
            <timezone>-6</timezone>
        </developer>
    </developers>
    <profiles>
        <profile>
            <id>release311</id>
            <activation>
                <activeByDefault>true</activeByDefault>
                <property>
                    <name>buildver</name>
                    <value>311</value>
                </property>
            </activation>
            <properties>
                <buildver>311</buildver>
                <spark.version>${spark311.version}</spark.version>
                <spark.test.version>${spark311.version}</spark.test.version>
                <parquet.hadoop.version>1.10.1</parquet.hadoop.version>
                <spark.shim.sources>${spark311.sources}</spark.shim.sources>
                <spark.shim.test.sources>${spark311.test.sources}</spark.shim.test.sources>
            </properties>
            <modules>
                <module>delta-lake/delta-stub</module>
                <module>dist</module>
                <module>integration_tests</module>
                <module>shuffle-plugin</module>
                <module>sql-plugin</module>
                <module>tests</module>
                <module>udf-compiler</module>
                <module>api_validation</module>
                <module>aggregator</module>
            </modules>
        </profile>
        <profile>
            <id>release312</id>
            <activation>
                <property>
                    <name>buildver</name>
                    <value>312</value>
                </property>
            </activation>
            <properties>
                <buildver>312</buildver>
                <spark.version>${spark312.version}</spark.version>
                <spark.test.version>${spark312.version}</spark.test.version>
                <parquet.hadoop.version>1.10.1</parquet.hadoop.version>
                <spark.shim.sources>${spark312.sources}</spark.shim.sources>
                <spark.shim.test.sources>${spark312.test.sources}</spark.shim.test.sources>
            </properties>
            <modules>
                <module>delta-lake/delta-stub</module>
                <module>dist</module>
                <module>integration_tests</module>
                <module>shuffle-plugin</module>
                <module>sql-plugin</module>
                <module>tests</module>
                <module>udf-compiler</module>
                <module>aggregator</module>
                <module>api_validation</module>
            </modules>
        </profile>
        <profile>
            <id>release313</id>
            <activation>
                <property>
                    <name>buildver</name>
                    <value>313</value>
                </property>
            </activation>
            <properties>
                <buildver>313</buildver>
                <spark.version>${spark313.version}</spark.version>
                <spark.test.version>${spark313.version}</spark.test.version>
                <parquet.hadoop.version>1.10.1</parquet.hadoop.version>
                <spark.shim.sources>${spark313.sources}</spark.shim.sources>
                <spark.shim.test.sources>${spark313.test.sources}</spark.shim.test.sources>
            </properties>
            <modules>
                <module>delta-lake/delta-stub</module>
                <module>dist</module>
                <module>integration_tests</module>
                <module>shuffle-plugin</module>
                <module>sql-plugin</module>
                <module>tests</module>
                <module>udf-compiler</module>
                <module>aggregator</module>
                <module>api_validation</module>
            </modules>
        </profile>
        <profile>
            <id>release320</id>
            <activation>
                <property>
                    <name>buildver</name>
                    <value>320</value>
                </property>
            </activation>
            <properties>
                <buildver>320</buildver>
                <spark.version>${spark320.version}</spark.version>
                <spark.test.version>${spark320.version}</spark.test.version>
                <parquet.hadoop.version>1.12.1</parquet.hadoop.version>
                <spark.shim.sources>${spark320.sources}</spark.shim.sources>
                <spark.shim.test.sources>${spark320.test.sources}</spark.shim.test.sources>
            </properties>
            <modules>
                <module>delta-lake/delta-20x</module>
                <module>dist</module>
                <module>integration_tests</module>
                <module>shuffle-plugin</module>
                <module>sql-plugin</module>
                <module>tests</module>
                <module>udf-compiler</module>
                <module>aggregator</module>
            </modules>
        </profile>
        <profile>
            <id>release321</id>
            <activation>
                <property>
                    <name>buildver</name>
                    <value>321</value>
                </property>
            </activation>
            <properties>
                <buildver>321</buildver>
                <spark.version>${spark321.version}</spark.version>
                <spark.test.version>${spark321.version}</spark.test.version>
                <parquet.hadoop.version>1.12.2</parquet.hadoop.version>
                <spark.shim.sources>${spark321.sources}</spark.shim.sources>
                <spark.shim.test.sources>${spark321.test.sources}</spark.shim.test.sources>
            </properties>
            <modules>
                <module>delta-lake/delta-20x</module>
                <module>dist</module>
                <module>integration_tests</module>
                <module>shuffle-plugin</module>
                <module>sql-plugin</module>
                <module>tests</module>
                <module>udf-compiler</module>
                <module>aggregator</module>
            </modules>
        </profile>
        <profile>
            <id>release321cdh</id>
            <activation>
                <property>
                    <name>buildver</name>
                    <value>321cdh</value>
                </property>
            </activation>
            <properties>
                <buildver>321cdh</buildver>
                <spark.version>${spark321cdh.version}</spark.version>
                <spark.test.version>${spark321cdh.version}</spark.test.version>
                <parquet.hadoop.version>1.10.1</parquet.hadoop.version>
                <spark.shim.sources>${spark321cdh.sources}</spark.shim.sources>
                <spark.shim.test.sources>${spark321cdh.test.sources}</spark.shim.test.sources>
            </properties>
            <repositories>
                <repository>
                    <id>cloudera-repo</id>
                    <url>https://repository.cloudera.com/artifactory/cloudera-repos/</url>
                </repository>
            </repositories>
            <modules>
                <module>delta-lake/delta-20x</module>
                <module>dist</module>
                <module>integration_tests</module>
                <module>shuffle-plugin</module>
                <module>sql-plugin</module>
                <module>tests</module>
                <module>udf-compiler</module>
                <module>aggregator</module>
            </modules>
        </profile>
        <profile>
            <id>release322</id>
            <activation>
                <property>
                    <name>buildver</name>
                    <value>322</value>
                </property>
            </activation>
            <properties>
                <buildver>322</buildver>
                <spark.version>${spark322.version}</spark.version>
                <spark.test.version>${spark322.version}</spark.test.version>
                <parquet.hadoop.version>1.12.2</parquet.hadoop.version>
                <spark.shim.sources>${spark322.sources}</spark.shim.sources>
                <spark.shim.test.sources>${spark322.test.sources}</spark.shim.test.sources>
            </properties>
            <modules>
                <module>delta-lake/delta-20x</module>
                <module>dist</module>
                <module>integration_tests</module>
                <module>shuffle-plugin</module>
                <module>sql-plugin</module>
                <module>tests</module>
                <module>udf-compiler</module>
                <module>aggregator</module>
            </modules>
        </profile>
        <profile>
            <id>release323</id>
            <activation>
                <property>
                    <name>buildver</name>
                    <value>323</value>
                </property>
            </activation>
            <properties>
                <buildver>323</buildver>
                <spark.version>${spark323.version}</spark.version>
                <spark.test.version>${spark323.version}</spark.test.version>
                <parquet.hadoop.version>1.12.2</parquet.hadoop.version>
                <spark.shim.sources>${spark323.sources}</spark.shim.sources>
                <spark.shim.test.sources>${spark323.test.sources}</spark.shim.test.sources>
            </properties>
            <modules>
                <module>delta-lake/delta-20x</module>
                <module>dist</module>
                <module>integration_tests</module>
                <module>shuffle-plugin</module>
                <module>sql-plugin</module>
                <module>tests</module>
                <module>udf-compiler</module>
                <module>aggregator</module>
            </modules>
        </profile>
        <profile>
            <!-- Note Databricks requires 2 properties -Ddatabricks and -Dbuildver=321db -->
            <id>release321db</id>
            <activation>
                <property>
                    <name>buildver</name>
                    <value>321db</value>
                </property>
            </activation>
            <properties>
                <buildver>321db</buildver>
                <!-- Downgrade scala plugin version due to: https://github.com/sbt/sbt/issues/4305 -->
                <scala.plugin.version>3.4.4</scala.plugin.version>
                <spark.version.classifier>spark321db</spark.version.classifier>
                <!--
                     Note that we are using the Spark version for all of the Databricks dependencies as well.
                     The jenkins/databricks/build.sh script handles installing the jars as maven artifacts.
                     This is to make it easier and not have to change version numbers for each individual dependency
                     and deal with differences between Databricks versions
                -->
                <spark.version>${spark321db.version}</spark.version>
                <spark.test.version>${spark321db.version}</spark.test.version>
                <hadoop.client.version>3.3.1</hadoop.client.version>
                <rat.consoleOutput>true</rat.consoleOutput>
                <parquet.hadoop.version>1.12.0</parquet.hadoop.version>
                <spark.shim.sources>${spark321db.sources}</spark.shim.sources>
                <spark.shim.test.sources>${spark321db.test.sources}</spark.shim.test.sources>
            </properties>
            <modules>
                <module>delta-lake/delta-spark321db</module>
                <module>dist</module>
                <module>integration_tests</module>
                <module>shuffle-plugin</module>
                <module>sql-plugin</module>
                <module>tests</module>
                <module>udf-compiler</module>
                <module>aggregator</module>
            </modules>
        </profile>
        <profile>
            <id>release330</id>
            <activation>
                <property>
                    <name>buildver</name>
                    <value>330</value>
                </property>
            </activation>
            <properties>
                <buildver>330</buildver>
                <spark.version>${spark330.version}</spark.version>
                <spark.test.version>${spark330.version}</spark.test.version>
                <parquet.hadoop.version>1.12.2</parquet.hadoop.version>
                <spark.shim.sources>${spark330.sources}</spark.shim.sources>
                <iceberg.version>${spark330.iceberg.version}</iceberg.version>
                <spark.shim.test.sources>${spark330.test.sources}</spark.shim.test.sources>
            </properties>
            <modules>
                <module>delta-lake/delta-21x</module>
                <module>delta-lake/delta-22x</module>
                <module>dist</module>
                <module>integration_tests</module>
                <module>shuffle-plugin</module>
                <module>sql-plugin</module>
                <module>tests</module>
                <module>udf-compiler</module>
                <module>aggregator</module>
            </modules>
        </profile>
        <profile>
            <id>release331</id>
            <activation>
                <property>
                    <name>buildver</name>
                    <value>331</value>
                </property>
            </activation>
            <properties>
                <buildver>331</buildver>
                <spark.version>${spark331.version}</spark.version>
                <spark.test.version>${spark331.version}</spark.test.version>
                <parquet.hadoop.version>1.12.2</parquet.hadoop.version>
                <spark.shim.sources>${spark331.sources}</spark.shim.sources>
                <iceberg.version>${spark330.iceberg.version}</iceberg.version>
                <spark.shim.test.sources>${spark331.test.sources}</spark.shim.test.sources>
            </properties>
            <modules>
                <module>delta-lake/delta-21x</module>
                <module>delta-lake/delta-22x</module>
                <module>dist</module>
                <module>integration_tests</module>
                <module>shuffle-plugin</module>
                <module>sql-plugin</module>
                <module>tests</module>
                <module>udf-compiler</module>
                <module>aggregator</module>
            </modules>
        </profile>
        <profile>
            <id>release332</id>
            <activation>
                <property>
                    <name>buildver</name>
                    <value>332</value>
                </property>
            </activation>
            <properties>
                <buildver>332</buildver>
                <spark.version>${spark332.version}</spark.version>
                <spark.test.version>${spark332.version}</spark.test.version>
                <parquet.hadoop.version>1.12.2</parquet.hadoop.version>
                <spark.shim.sources>${spark332.sources}</spark.shim.sources>
                <iceberg.version>${spark330.iceberg.version}</iceberg.version>
                <spark.shim.test.sources>${spark332.test.sources}</spark.shim.test.sources>
            </properties>
            <modules>
                <module>delta-lake/delta-21x</module>
                <module>delta-lake/delta-22x</module>
                <module>dist</module>
                <module>integration_tests</module>
                <module>shuffle-plugin</module>
                <module>sql-plugin</module>
                <module>tests</module>
                <module>udf-compiler</module>
                <module>aggregator</module>
            </modules>
        </profile>
        <profile>
            <id>release340</id>
            <activation>
                <property>
                    <name>buildver</name>
                    <value>340</value>
                </property>
            </activation>
            <properties>
                <buildver>340</buildver>
                <spark.version>${spark340.version}</spark.version>
                <spark.test.version>${spark340.version}</spark.test.version>
                <parquet.hadoop.version>1.12.3</parquet.hadoop.version>
                <spark.shim.sources>${spark340.sources}</spark.shim.sources>
                <iceberg.version>${spark330.iceberg.version}</iceberg.version>
                <spark.shim.test.sources>${spark340.test.sources}</spark.shim.test.sources>
            </properties>
            <modules>
                <module>delta-lake/delta-stub</module>
                <module>dist</module>
                <module>integration_tests</module>
                <module>shuffle-plugin</module>
                <module>sql-plugin</module>
                <module>tests</module>
                <module>udf-compiler</module>
                <module>aggregator</module>
            </modules>
        </profile>
        <profile>
            <id>release330cdh</id>
            <activation>
                <property>
                    <name>buildver</name>
                    <value>330cdh</value>
                </property>
            </activation>
            <properties>
                <buildver>330cdh</buildver>
                <spark.version>${spark330cdh.version}</spark.version>
                <spark.test.version>${spark330cdh.version}</spark.test.version>
                <parquet.hadoop.version>1.10.99.7.1.8.0-801</parquet.hadoop.version>
                <spark.shim.sources>${spark330cdh.sources}</spark.shim.sources>
                <iceberg.version>${spark330.iceberg.version}</iceberg.version>
                <spark.shim.test.sources>${spark330cdh.test.sources}</spark.shim.test.sources>
            </properties>
            <repositories>
                <repository>
                    <id>cloudera-repo</id>
                    <url>https://repository.cloudera.com/artifactory/cloudera-repos/</url>
                    <releases>
                        <enabled>true</enabled>
                    </releases>
                    <snapshots>
                        <enabled>true</enabled>
                    </snapshots>
                </repository>
            </repositories>
            <modules>
                <module>delta-lake/delta-21x</module>
                <module>delta-lake/delta-22x</module>
                <module>dist</module>
                <module>integration_tests</module>
                <module>shuffle-plugin</module>
                <module>sql-plugin</module>
                <module>tests</module>
                <module>udf-compiler</module>
                <module>aggregator</module>
            </modules>
        </profile>
        <profile>
            <!-- Note Databricks requires 2 properties -Ddatabricks and -Dbuildver=330db -->
            <!-- Note that 330db backports many features from Spark3.4.0 -->
            <id>release330db</id>
            <activation>
                <property>
                    <name>buildver</name>
                    <value>330db</value>
                </property>
            </activation>
            <properties>
                <!-- Downgrade scala plugin version due to: https://github.com/sbt/sbt/issues/4305 -->
                <scala.plugin.version>3.4.4</scala.plugin.version>
                <spark.version.classifier>spark330db</spark.version.classifier>
                <!--
                     Note that we are using the Spark version for all of the Databricks dependencies as well.
                     The jenkins/databricks/build.sh script handles installing the jars as maven artifacts.
                     This is to make it easier and not have to change version numbers for each individual dependency
                     and deal with differences between Databricks versions
                -->
                <spark.version>${spark330db.version}</spark.version>
                <spark.test.version>${spark330db.version}</spark.test.version>
                <hadoop.client.version>3.3.1</hadoop.client.version>
                <rat.consoleOutput>true</rat.consoleOutput>
                <parquet.hadoop.version>1.12.0</parquet.hadoop.version>
                <spark.shim.sources>${spark330db.sources}</spark.shim.sources>
                <iceberg.version>${spark330.iceberg.version}</iceberg.version>
                <spark.shim.test.sources>${spark330db.test.sources}</spark.shim.test.sources>
            </properties>
            <modules>
                <module>delta-lake/delta-spark330db</module>
                <module>dist</module>
                <module>integration_tests</module>
                <module>shuffle-plugin</module>
                <module>sql-plugin</module>
                <module>tests</module>
                <module>udf-compiler</module>
                <module>aggregator</module>
            </modules>
        </profile>
        <profile>
            <id>udf-compiler</id>
            <modules>
                <module>udf-compiler</module>
            </modules>
        </profile>
        <profile>
            <id>source-javadoc</id>
            <build>
                <plugins>
                    <plugin>
                        <groupId>org.apache.maven.plugins</groupId>
                        <artifactId>maven-source-plugin</artifactId>
                        <version>3.0.0</version>
                        <executions>
                            <execution>
                                <id>attach-source</id>
                                <goals>
                                    <goal>jar-no-fork</goal>
                                </goals>
                            </execution>
                        </executions>
                    </plugin>
                    <plugin>
                        <groupId>org.apache.maven.plugins</groupId>
                        <artifactId>maven-javadoc-plugin</artifactId>
                        <version>3.0.0</version>
                        <executions>
                            <execution>
                                <id>attach-javadoc</id>
                                <goals>
                                    <goal>jar</goal>
                                </goals>
                            </execution>
                        </executions>
                        <configuration>
                            <doclint>none</doclint>
                        </configuration>
                    </plugin>
                </plugins>
            </build>
        </profile>
    </profiles>

    <properties>
        <allowConventionalDistJar>false</allowConventionalDistJar>
        <buildver>311</buildver>
        <maven.compiler.source>1.8</maven.compiler.source>
        <maven.compiler.target>1.8</maven.compiler.target>
        <java.major.version>8</java.major.version>
        <spark.version>${spark311.version}</spark.version>
        <spark.test.version>${spark.version}</spark.test.version>
        <parquet.hadoop.version>1.10.1</parquet.hadoop.version>
        <spark.version.classifier>spark${buildver}</spark.version.classifier>
        <cuda.version>cuda11</cuda.version>
        <spark-rapids-jni.version>23.04.0</spark-rapids-jni.version>
        <spark-rapids-private.version>23.04.0</spark-rapids-private.version>
        <scala.binary.version>2.12</scala.binary.version>
        <alluxio.client.version>2.8.0</alluxio.client.version>
        <scala.recompileMode>incremental</scala.recompileMode>
        <scala.version>2.12.15</scala.version>
        <scala.javac.args>-Xlint:all,-serial,-path,-try</scala.javac.args>
        <ucx.version>1.12.1</ucx.version>
        <!--
             If the shade package changes we need to also update jenkins/spark-premerge-build.sh
             so code coverage does not include the shaded classes.
        -->
        <rapids.shade.package>${spark.version.classifier}.com.nvidia.shaded.spark</rapids.shade.package>
        <!--
            cuda-toolkit 11.5+ will install nvidia GDS package by default
            if no compatible GDS device on test machine, the scala test would fail
            so we exclude GdsTest tag as default
        -->
        <test.exclude.tags>GdsTest</test.exclude.tags>
        <test.include.tags/>
        <rapids.shuffle.manager.override>true</rapids.shuffle.manager.override>
        <project.build.sourceEncoding>UTF-8</project.build.sourceEncoding>
        <project.reporting.sourceEncoding>UTF-8</project.reporting.sourceEncoding>
        <project.reporting.outputEncoding>UTF-8</project.reporting.outputEncoding>
        <pytest.TEST_TAGS>not qarun</pytest.TEST_TAGS>
        <pytest.TEST_PARALLEL/>
        <pytest.TEST_TYPE>developer</pytest.TEST_TYPE>
        <rat.consoleOutput>false</rat.consoleOutput>
        <!--
         If you update a dependency version so it is no longer a SNAPSHOT
         please update the snapshot-shims profile as well so it is accurate -->
        <spark311.version>3.1.1</spark311.version>
        <spark312.version>3.1.2</spark312.version>
        <spark313.version>3.1.3</spark313.version>
        <spark320.version>3.2.0</spark320.version>
        <spark321.version>3.2.1</spark321.version>
        <spark321cdh.version>3.2.1.3.2.7171000.0-3</spark321cdh.version>
        <spark321db.version>3.2.1-databricks</spark321db.version>
        <spark322.version>3.2.2</spark322.version>
        <spark323.version>3.2.3</spark323.version>
        <spark330.version>3.3.0</spark330.version>
        <spark331.version>3.3.1</spark331.version>
        <spark332.version>3.3.2</spark332.version>
        <spark340.version>3.4.0-SNAPSHOT</spark340.version>
        <spark330cdh.version>3.3.0.3.3.7180.0-274</spark330cdh.version>
        <spark330db.version>3.3.0-databricks</spark330db.version>
        <mockito.version>3.6.0</mockito.version>
        <scala.plugin.version>4.3.0</scala.plugin.version>
        <maven.jar.plugin.version>3.2.0</maven.jar.plugin.version>
        <scalatest-maven-plugin.version>2.0.2</scalatest-maven-plugin.version>
        <guava.cdh.version>30.0-jre</guava.cdh.version>
        <arrow.cdh.version>2.0.0</arrow.cdh.version>
        <slf4j.version>1.7.30</slf4j.version>
        <flatbuffers.java.version>1.11.0</flatbuffers.java.version>
        <hadoop.client.version>3.3.1</hadoop.client.version>
        <iceberg.version>0.13.2</iceberg.version>
        <scala.local-lib.path>org/scala-lang/scala-library/${scala.version}/scala-library-${scala.version}.jar</scala.local-lib.path>
        <target.classifier>${spark.version.classifier}</target.classifier>
        <maven.clean.plugin.version>3.1.0</maven.clean.plugin.version>
        <maven.scalastyle.skip>false</maven.scalastyle.skip>
        <dist.jar.compress>true</dist.jar.compress>
        <spark330.iceberg.version>0.14.1</spark330.iceberg.version>
        <!--
            If true, disables verification that all Shims be built as of one and the same git
            commit hash. Do not use for CI!

            It is intended only for local builds of the dist module when combining locally-built shims
            with the ones deployed to a remote Maven repo
        -->
        <ignore.shim.revisions.check>false</ignore.shim.revisions.check>

        <spark.shim.dest>${project.basedir}/target/${spark.version.classifier}/generated/src</spark.shim.dest>
        <noSnapshot.buildvers>
            311,
            312,
            313,
            320,
            321,
            321cdh,
            322,
            323,
            330,
            331,
            332,
            330cdh
        </noSnapshot.buildvers>
        <snapshot.buildvers>
        </snapshot.buildvers>
        <databricks.buildvers>
            321db,
            330db
        </databricks.buildvers>
        <!--
          Build and run unit tests on one specific version for each sub-version (e.g. 311, 320, 330)
          Base shim version (311 currently) should be covered in default mvn verify command of premerge script,
          so base shim version is removed from the premergeUT list.
          Separate the versions to two parts (premergeUT1, premergeUT2) for balancing the duration
        -->
        <premergeUT1.buildvers>
            320
        </premergeUT1.buildvers>
        <premergeUT2.buildvers>
            330
        </premergeUT2.buildvers>
        <premergeUTF8.buildvers>
            320
        </premergeUTF8.buildvers>
        <jdk11.buildvers>
            312,
            321,
            331
        </jdk11.buildvers>
        <all.buildvers>
            ${noSnapshot.buildvers},
            ${snapshot.buildvers},
            ${databricks.buildvers},
            340
        </all.buildvers>
        <shimplify.shims>${all.buildvers}</shimplify.shims>
        <cpd.sourceType>main</cpd.sourceType>
    </properties>

    <dependencyManagement>
        <dependencies>
            <dependency>
              <groupId>com.nvidia</groupId>
              <artifactId>spark-rapids-jni</artifactId>
              <version>${spark-rapids-jni.version}</version>
              <classifier>${cuda.version}</classifier>
            </dependency>
            <dependency>
                <groupId>org.openucx</groupId>
                <artifactId>jucx</artifactId>
                <version>${ucx.version}</version>
            </dependency>
            <dependency>
              <groupId>org.slf4j</groupId>
              <artifactId>jul-to-slf4j</artifactId>
              <version>${slf4j.version}</version>
              <!-- runtime scope is appropriate, but causes SBT build problems -->
            </dependency>
            <dependency>
              <groupId>org.slf4j</groupId>
              <artifactId>jcl-over-slf4j</artifactId>
              <version>${slf4j.version}</version>
              <!-- runtime scope is appropriate, but causes SBT build problems -->
            </dependency>
            <dependency>
              <groupId>org.scala-lang</groupId>
              <artifactId>scala-library</artifactId>
              <version>${scala.version}</version>
              <scope>provided</scope>
            </dependency>
            <dependency>
                <groupId>org.apache.iceberg</groupId>
                <artifactId>iceberg-api</artifactId>
                <version>${iceberg.version}</version>
                <scope>provided</scope>
            </dependency>
            <dependency>
                <groupId>org.apache.iceberg</groupId>
                <artifactId>iceberg-bundled-guava</artifactId>
                <version>${iceberg.version}</version>
                <scope>provided</scope>
            </dependency>
            <dependency>
                <groupId>org.apache.iceberg</groupId>
                <artifactId>iceberg-core</artifactId>
                <version>${iceberg.version}</version>
                <scope>provided</scope>
            </dependency>
            <dependency>
              <groupId>org.apache.spark</groupId>
              <artifactId>spark-annotation_${scala.binary.version}</artifactId>
              <version>${spark.version}</version>
              <scope>provided</scope>
            </dependency>
            <dependency>
              <groupId>org.apache.spark</groupId>
              <artifactId>spark-hive_${scala.binary.version}</artifactId>
              <version>${spark.version}</version>
              <scope>provided</scope>
            </dependency>
            <dependency>
              <groupId>org.apache.spark</groupId>
              <artifactId>spark-sql_${scala.binary.version}</artifactId>
              <version>${spark.version}</version>
              <scope>provided</scope>
            </dependency>
            <dependency>
              <groupId>org.apache.spark</groupId>
              <artifactId>spark-avro_${scala.binary.version}</artifactId>
              <version>${spark.version}</version>
              <scope>provided</scope>
            </dependency>
            <dependency>
                <groupId>com.google.flatbuffers</groupId>
                <artifactId>flatbuffers-java</artifactId>
                <version>${flatbuffers.java.version}</version>
                <scope>compile</scope>  <!-- for shade -->
            </dependency>
            <dependency>
              <groupId>org.rogach</groupId>
              <artifactId>scallop_${scala.binary.version}</artifactId>
              <version>3.5.1</version>
            </dependency>
            <dependency>
                <!-- Used for Alluxio mounting -->
                <groupId>org.alluxio</groupId>
                <artifactId>alluxio-shaded-client</artifactId>
                <version>${alluxio.client.version}</version>
                <scope>provided</scope>
            </dependency>
            <dependency>
              <groupId>org.scalatest</groupId>
              <artifactId>scalatest_${scala.binary.version}</artifactId>
              <version>3.0.5</version>
              <scope>test</scope>
            </dependency>
            <dependency>
              <groupId>org.junit.jupiter</groupId>
              <artifactId>junit-jupiter-api</artifactId>
              <version>5.4.2</version>
              <scope>test</scope>
            </dependency>
            <dependency>
              <groupId>org.mockito</groupId>
              <artifactId>mockito-core</artifactId>
              <version>${mockito.version}</version>
              <scope>test</scope>
            </dependency>
        </dependencies>
    </dependencyManagement>

    <build>
        <directory>${project.basedir}/target/${target.classifier}</directory>
        <pluginManagement>
            <plugins>
                <plugin>
                    <groupId>org.codehaus.mojo</groupId>
                    <artifactId>build-helper-maven-plugin</artifactId>
                    <version>3.3.0</version>
                </plugin>
                <plugin>
                  <groupId>org.apache.maven.plugins</groupId>
                  <artifactId>maven-antrun-plugin</artifactId>
                  <version>3.1.0</version>
                  <executions>
                    <execution>
                        <id>create-source-path-properties</id>
                        <goals><goal>run</goal></goals>
                        <phase>initialize</phase>
                        <configuration>
                            <exportAntProperties>true</exportAntProperties>
                            <target xmlns:ac="antlib:net.sf.antcontrib">

                                <!-- deprecated -->
                                <!--
                                    Rules for adding new shim directories:
                                    ######################################
                                    1. Keep includes sorted
                                    2. Top path components such as 311until320-all should not use
                                    wildcards until a robust pattern is developed that allows
                                    refactoring for new shims without breaking build for
                                    exisiting shims
                                    3. Using wild cards to pick up scala and java with a single entry
                                    311until320-all/* is allowed
                                    4. Using wildcards for trivial excludes is allowed
                                    - *nondb* dirs in db shims
                                    - *until330* in 330
                                    5. Begin with a common reusable pattern, and put the unique includeds
                                    and excludes at the end
                                    6. At the same pattern-nesting level list includes before excludes
                                -->

                                <!-- upstream Spark shims -->
                                <pathconvert property="spark311.sources" pathsep=",">
                                    <dirset id="spark311.dirset.id" dir="${project.basedir}/src/main" erroronmissingdir="false">
                                        <patternset id="spark311+.pattern">
                                            <include name="311+-non330db/*"/>
                                            <include name="311+-nondb/*"/>
                                            <include name="311until320-all/*"/>
                                            <include name="311until320-noncdh/*"/>
                                            <include name="311until320-nondb/*"/>
                                            <include name="311until330-all/*"/>
                                            <include name="311until332-all/*"/>
                                            <include name="311until330-nondb/*"/>
                                            <include name="311until340-all/*"/>
                                            <include name="311until340-non330db/*"/>
                                            <include name="311until340-nondb/*"/>
                                            <include name="pre320-treenode/*"/>
                                        </patternset>
                                        <include name="311-nondb/*"/>
                                    </dirset>
                                </pathconvert>
                                <pathconvert property="spark312.sources" pathsep=",">
                                    <dirset id="spark312.dirset.id" dir="${project.basedir}/src/main" erroronmissingdir="false">
                                        <patternset refid="spark311+.pattern"/>
                                        <include name="312-nondb/*"/>
                                    </dirset>
                                </pathconvert>
                                <pathconvert property="spark313.sources" pathsep=",">
                                    <dirset id="spark313.dirset.id" dir="${project.basedir}/src/main" erroronmissingdir="false">
                                        <patternset refid="spark311+.pattern"/>
                                        <include name="313/*"/>
                                    </dirset>
                                </pathconvert>
                                <pathconvert property="spark320.sources" pathsep=",">
                                    <dirset id="spark320.dirset.id" dir="${project.basedir}/src/main" erroronmissingdir="false">
                                        <patternset id="spark320+.pattern">
                                            <!-- inherit from 311+ with exceptions -->
                                            <patternset refid="spark311+.pattern"/>
                                            <exclude name="*until320*/*"/>
                                            <exclude name="pre320-treenode/*"/>

                                            <!-- uniquely 320+ -->
                                            <include name="320+/*"/>
                                            <include name="320+-noncdh/*"/>
                                            <include name="320+-nondb/*"/>
                                            <include name="320until330-all/*"/>
                                            <include name="320until330-noncdh/*"/>
                                            <include name="320until330-nondb/*"/>
                                            <include name="320until340-all/*"/>
                                            <include name="320until340-non330db/*"/>
                                            <include name="delta-lake-common/*"/>
                                            <include name="post320-treenode/*"/>
                                        </patternset>
                                        <include name="320/*"/>
                                    </dirset>
                                </pathconvert>
                                <pathconvert property="spark321.sources" pathsep=",">
                                    <dirset dir="${project.basedir}/src/main" erroronmissingdir="false">
                                        <patternset id="spark321+.pattern">
                                            <patternset refid="spark320+.pattern"/>
                                            <include name="321+/*"/>
                                            <include name="321until330-all/*"/>
                                        </patternset>
                                        <include name="321/*"/>
                                    </dirset>
                                </pathconvert>
                                <pathconvert property="spark322.sources" pathsep=",">
                                    <dirset dir="${project.basedir}/src/main" erroronmissingdir="false">
                                        <patternset refid="spark321+.pattern"/>
                                        <include name="322/*"/>
                                    </dirset>
                                </pathconvert>
                                <pathconvert property="spark323.sources" pathsep=",">
                                    <dirset dir="${project.basedir}/src/main" erroronmissingdir="false">
                                        <patternset refid="spark321+.pattern"/>
                                        <include name="323/*"/>
                                    </dirset>
                                </pathconvert>
                                <pathconvert property="spark330.sources" pathsep=",">
                                    <dirset dir="${project.basedir}/src/main" erroronmissingdir="false">
                                        <patternset id="spark330+.pattern">
                                            <patternset refid="spark321+.pattern"/>
                                            <exclude name="*until330*/*"/>

                                            <!-- uniquely 330+ -->
                                            <include name="330+/*"/>
                                            <include name="330+-nondb/*"/>
                                            <include name="330+-noncdh/*"/>
                                            <include name="330until340/*"/>
                                            <include name="330until340-nondb/*"/>
                                        </patternset>
                                        <include name="330/*"/>
                                    </dirset>
                                </pathconvert>
                                <pathconvert property="spark331.sources" pathsep=",">
                                    <dirset dir="${project.basedir}/src/main" erroronmissingdir="false">
                                        <patternset id="spark331+.pattern">
                                            <patternset refid="spark330+.pattern"/>
                                            <include name="331+/*"/>
                                        </patternset>
                                        <include name="331/*"/>
                                    </dirset>
                                </pathconvert>
                                <pathconvert property="spark332.sources" pathsep=",">
                                    <dirset dir="${project.basedir}/src/main" erroronmissingdir="false">
                                        <patternset refid="spark331+.pattern"/>
                                        <exclude name="*until332*/*"/>
                                        <include name="332/*"/>
                                        <include name="332+/*"/>
                                    </dirset>
                                </pathconvert>
                                <pathconvert property="spark340.sources" pathsep=",">
                                    <dirset dir="${project.basedir}/src/main" erroronmissingdir="false">
                                        <patternset id="spark340+.pattern">
                                            <!-- inherit from 331+ with exceptions -->
                                            <patternset refid="spark331+.pattern"/>
                                            <exclude name="*until340*/*"/>
                                            <include name="340+-and-330db/*"/>
                                            <!-- uniquely 340+ -->
                                            <include name="340+/*"/>
                                        </patternset>
                                        <include name="340/*"/>
                                    </dirset>
                                </pathconvert>

                                <!-- Spark vendor shims -->
                                <pathconvert property="spark321cdh.sources" pathsep=",">
                                    <dirset dir="${project.basedir}/src/main" erroronmissingdir="false">
                                        <!-- inherit from 321+ upstream except noncdh -->
                                        <patternset refid="spark321+.pattern"/>
                                        <exclude name="*noncdh*/*"/>

                                        <include name="321cdh/*"/>
                                    </dirset>
                                </pathconvert>
                                <pathconvert property="spark330cdh.sources" pathsep=",">
                                    <dirset id="spark330cdh.dirset.id" dir="${project.basedir}/src/main" erroronmissingdir="false">
                                        <!-- inherit from 330+ upstream except noncdh -->
                                        <patternset refid="spark330+.pattern"/>
                                        <exclude name="*noncdh*/*"/>

                                        <include name="330cdh/*"/>
                                    </dirset>
                                </pathconvert>

                                <pathconvert property="spark321db.sources" pathsep=",">
                                    <dirset id="spark321db.dirset.id" dir="${project.basedir}/src/main" erroronmissingdir="false">
                                        <patternset id="spark321db+.pattern">
                                            <!-- inherit 321+ except nondb -->
                                            <patternset refid="spark321+.pattern"/>
                                            <exclude name="*nondb*/*"/>

                                            <include name="311+-db/*"/>
                                            <include name="321+-db/*"/>
                                        </patternset>
                                        <include name="321db/*"/>
                                    </dirset>
                                </pathconvert>
                                <pathconvert property="spark330db.sources" pathsep=",">
                                    <dirset id="spark330db.dirset.id" dir="${project.basedir}/src/main" erroronmissingdir="false">
                                        <patternset refid="spark321db+.pattern"/>
                                        <patternset refid="spark330+.pattern"/>
                                        <include name="340+-and-330db/*"/>
                                        <include name="330db/*"/>
                                        <exclude name="*non330db*/*"/>
                                    </dirset>
                                </pathconvert>
                                <pathconvert property="spark311.test.sources" pathsep=",">
                                    <dirset dir="${project.basedir}/src/test" erroronmissingdir="false">
                                        <include name="311/*"/>
                                    </dirset>
                                </pathconvert>
                                <pathconvert property="spark312.test.sources" pathsep=",">
                                    <dirset dir="${project.basedir}/src/test" erroronmissingdir="false">
                                        <include name="312/*"/>
                                    </dirset>
                                </pathconvert>
                                <pathconvert property="spark313.test.sources" pathsep=",">
                                    <dirset dir="${project.basedir}/src/test" erroronmissingdir="false">
                                        <include name="313/*"/>
                                    </dirset>
                                </pathconvert>
                                <pathconvert property="spark320.test.sources" pathsep=",">
                                    <dirset dir="${project.basedir}/src/test" erroronmissingdir="false">
                                        <include name="320/*"/>
                                    </dirset>
                                </pathconvert>
                                <pathconvert property="spark321.test.sources" pathsep=",">
                                    <dirset dir="${project.basedir}/src/test" erroronmissingdir="false">
                                        <include name="321/*"/>
                                        <include name="320+-noncdh-nondb/*"/>
                                    </dirset>
                                </pathconvert>
                                <pathconvert property="spark321cdh.test.sources" pathsep=",">
                                    <dirset dir="${project.basedir}/src/test" erroronmissingdir="false">
                                        <include name="321cdh/*"/>
                                    </dirset>
                                </pathconvert>
                                <pathconvert property="spark322.test.sources" pathsep=",">
                                    <dirset dir="${project.basedir}/src/test" erroronmissingdir="false">
                                        <include name="322/*"/>
                                        <include name="320+-noncdh-nondb/*"/>
                                    </dirset>
                                </pathconvert>
                                <pathconvert property="spark323.test.sources" pathsep=",">
                                    <dirset dir="${project.basedir}/src/test" erroronmissingdir="false">
                                        <include name="323/*"/>
                                        <include name="320+-noncdh-nondb/*"/>
                                    </dirset>
                                </pathconvert>
                                <pathconvert property="spark330.test.sources" pathsep=",">
                                    <dirset dir="${project.basedir}/src/test" erroronmissingdir="false">
                                        <include name="330/*"/>
                                        <include name="320+-noncdh-nondb/*"/>
                                        <include name="330+/*"/>
                                    </dirset>
                                </pathconvert>
                                <pathconvert property="spark331.test.sources" pathsep=",">
                                    <dirset dir="${project.basedir}/src/test" erroronmissingdir="false">
                                        <include name="331/*"/>
                                        <include name="320+-noncdh-nondb/*"/>
                                        <include name="330+/*"/>
                                    </dirset>
                                </pathconvert>
                                <pathconvert property="spark332.test.sources" pathsep=",">
                                    <dirset dir="${project.basedir}/src/test" erroronmissingdir="false">
                                        <include name="332/*"/>
                                        <include name="320+-noncdh-nondb/*"/>
                                        <include name="330+/*"/>
                                    </dirset>
                                </pathconvert>
                                <pathconvert property="spark330cdh.test.sources" pathsep=",">
                                    <dirset dir="${project.basedir}/src/test" erroronmissingdir="false">
                                        <include name="330cdh/*"/>
                                    </dirset>
                                </pathconvert>
                                <pathconvert property="spark321db.test.sources" pathsep=",">
                                    <dirset dir="${project.basedir}/src/test" erroronmissingdir="false">
                                        <include name="321db/*"/>
                                    </dirset>
                                </pathconvert>
                                <pathconvert property="spark330db.test.sources" pathsep=",">
                                    <dirset dir="${project.basedir}/src/test" erroronmissingdir="false">
                                        <include name="330db/*"/>
                                    </dirset>
                                </pathconvert>
                                <pathconvert property="spark340.test.sources" pathsep=",">
                                    <dirset dir="${project.basedir}/src/test" erroronmissingdir="false">
                                        <include name="340/*"/>
                                        <include name="320+-noncdh-nondb/*"/>
                                        <include name="330+/*"/>
                                    </dirset>
                                </pathconvert>
                            </target>
                        </configuration>
                    </execution>
                    <execution>
                        <id>shimplify-shim-sources</id>
                        <goals><goal>run</goal></goals>
                        <phase>generate-sources</phase>
                        <configuration>
                            <target xmlns:ac="antlib:net.sf.antcontrib">
                                <scriptdef name="shimplify" language="jython" src="${spark.rapids.source.basedir}/build/shimplify.py">
                                    <attribute name="if"/>
                                </scriptdef>
                                <shimplify if="shimplify"/>
                            </target>
                        </configuration>
                    </execution>
                    <execution>
                        <id>generate-build-info</id>
                        <phase>generate-resources</phase>
                        <configuration>
                            <!-- Execute the shell script to generate the plugin build information. -->
                            <target name="build-info">
                                <mkdir dir="${project.build.directory}/extra-resources"/>
                                <mkdir dir="${project.build.directory}/tmp"/>
                                <exec executable="bash"
                                      output="${project.build.directory}/extra-resources/rapids4spark-version-info.properties"
                                      resultproperty="build-info.exitCode"
                                      errorproperty="build-info.errorMsg"
                                      failonerror="false">
                                    <arg value="${spark.rapids.source.basedir}/build/build-info"/>
                                    <arg value="${project.version}"/>
                                    <arg value="${spark-rapids-jni.version}"/>
                                </exec>
                                <fail message="exec build-info.sh failed, exit code is ${build-info.exitCode}, error msg is ${build-info.errorMsg}">
                                    <condition>
                                        <not>
                                            <equals arg1="${build-info.exitCode}" arg2="0"/>
                                        </not>
                                    </condition>
                                </fail>
                            </target>
                        </configuration>

                        <goals>
                            <goal>run</goal>
                        </goals>
                    </execution>
                    <execution>
                        <id>duplicate-code-detector</id>
                        <goals>
                            <goal>run</goal>
                        </goals>
                        <phase>none</phase>
                        <configuration>
                            <target>
                                <java classname="net.sourceforge.pmd.cpd.CPD">
                                    <arg line="--dir ${project.basedir}/src/${cpd.sourceType}"/>
                                    <arg line="${cpd.argLine}"/>
                                </java>
                            </target>
                        </configuration>
                    </execution>
                  </executions>
                <dependencies>
                    <dependency>
                        <groupId>org.apache.ant</groupId>
                        <artifactId>ant</artifactId>
                        <version>1.10.12</version>
                    </dependency>
                    <dependency>
                        <groupId>ant-contrib</groupId>
                        <artifactId>ant-contrib</artifactId>
                        <version>1.0b3</version>
                    </dependency>
                    <dependency>
                        <groupId>org.python</groupId>
                        <artifactId>jython-standalone</artifactId>
                        <version>2.7.2</version>
                    </dependency>
                    <dependency>
                        <groupId>net.sourceforge.pmd</groupId>
                        <artifactId>pmd-dist</artifactId>
                        <version>6.55.0</version>
                    </dependency>
                </dependencies>
                </plugin>
                <plugin>
                  <groupId>org.apache.maven.plugins</groupId>
                  <artifactId>maven-shade-plugin</artifactId>
                  <version>3.2.4</version>
                </plugin>
                <plugin>
                    <groupId>org.apache.maven.plugins</groupId>
                    <artifactId>maven-surefire-plugin</artifactId>
                    <version>2.12.4</version>
                </plugin>
                <plugin>
                    <groupId>org.apache.maven.plugins</groupId>
                    <artifactId>maven-compiler-plugin</artifactId>
                    <executions>
                        <execution>
                            <id>default-compile</id>
                            <phase>none</phase>
                        </execution>
                        <execution>
                            <id>default-testCompile</id>
                            <phase>none</phase>
                        </execution>
                    </executions>
                </plugin>
                <plugin>
                    <groupId>net.alchim31.maven</groupId>
                    <artifactId>scala-maven-plugin</artifactId>
                    <version>${scala.plugin.version}</version>
                    <executions>
                        <execution>
                            <id>eclipse-add-source</id>
                            <goals>
                                <goal>add-source</goal>
                            </goals>
                        </execution>
                        <execution>
                            <id>scala-compile-first</id>
                            <phase>process-resources</phase>
                            <goals>
                                <goal>compile</goal>
                            </goals>
                        </execution>
                        <execution>
                            <id>scala-test-compile-first</id>
                            <phase>process-test-resources</phase>
                            <goals>
                                <goal>testCompile</goal>
                            </goals>
                        </execution>
                        <execution>
                            <id>attach-scaladocs</id>
                            <phase>verify</phase>
                            <goals>
                                <goal>doc-jar</goal>
                            </goals>
                            <configuration>
                                <args>
                                    <arg>-doc-external-doc:${java.home}/lib/rt.jar#https://docs.oracle.com/javase/${java.major.version}/docs/api/index.html</arg>
                                    <arg>-doc-external-doc:${settings.localRepository}/${scala.local-lib.path}#https://scala-lang.org/api/${scala.version}/</arg>
                                    <arg>-doc-external-doc:${settings.localRepository}/org/apache/spark/spark-sql_${scala.binary.version}/${spark.version}/spark-sql_${scala.binary.version}-${spark.version}.jar#https://spark.apache.org/docs/${spark.version}/api/scala/index.html</arg>
                                </args>
                            </configuration>
                        </execution>
                    </executions>
                    <configuration>
                        <scalaVersion>${scala.version}</scalaVersion>
                        <checkMultipleScalaVersions>true</checkMultipleScalaVersions>
                        <failOnMultipleScalaVersions>true</failOnMultipleScalaVersions>
                        <recompileMode>${scala.recompileMode}</recompileMode>
                        <args>
                            <arg>-unchecked</arg>
                            <arg>-deprecation</arg>
                            <arg>-feature</arg>
                            <arg>-explaintypes</arg>
                            <arg>-Yno-adapted-args</arg>
                            <arg>-Ywarn-unused:imports</arg>
                            <arg>-Xlint:missing-interpolator</arg>
                            <arg>-Xfatal-warnings</arg>
                        </args>
                        <jvmArgs>
                            <jvmArg>-Xms1024m</jvmArg>
                            <jvmArg>-Xmx1024m</jvmArg>
                        </jvmArgs>
                        <addJavacArgs>${scala.javac.args}</addJavacArgs>
                        <secondaryCacheDir>${spark.rapids.source.basedir}/target/${spark.version.classifier}/.sbt/1.0/zinc/org.scala-sbt</secondaryCacheDir>
                    </configuration>
                </plugin>
                <plugin>
                    <groupId>org.scalatest</groupId>
                    <artifactId>scalatest-maven-plugin</artifactId>
                    <version>${scalatest-maven-plugin.version}</version>
                    <configuration>
                        <reportsDirectory>${project.build.directory}/surefire-reports</reportsDirectory>
                        <junitxml>.</junitxml>
                        <filereports>scala-test-output.txt</filereports>
                        <argLine>${argLine} -ea -Xmx4g -Xss4m</argLine>
                        <stderr/>
                        <systemProperties>
                            <rapids.shuffle.manager.override>${rapids.shuffle.manager.override}</rapids.shuffle.manager.override>
                            <ai.rapids.refcount.debug>true</ai.rapids.refcount.debug>
                            <java.awt.headless>true</java.awt.headless>
                            <java.io.tmpdir>${project.build.directory}/tmp</java.io.tmpdir>
                            <spark.ui.enabled>false</spark.ui.enabled>
                            <spark.ui.showConsoleProgress>false</spark.ui.showConsoleProgress>
                            <spark.unsafe.exceptionOnMemoryLeak>true</spark.unsafe.exceptionOnMemoryLeak>
                        </systemProperties>
                        <tagsToExclude>${test.exclude.tags}</tagsToExclude>
                        <tagsToInclude>${test.include.tags}</tagsToInclude>
                    </configuration>
                    <executions>
                        <execution>
                            <id>test</id>
                            <goals>
                                <goal>test</goal>
                            </goals>
                        </execution>
                    </executions>
                </plugin>
                <plugin>
                    <groupId>org.apache.rat</groupId>
                    <artifactId>apache-rat-plugin</artifactId>
                    <version>0.13</version>
                    <configuration>
                        <consoleOutput>${rat.consoleOutput}</consoleOutput>
                    </configuration>
                    <executions>
                        <execution>
                            <phase>verify</phase>
                            <goals>
                                <goal>check</goal>
                            </goals>
                        </execution>
                    </executions>
                </plugin>
                <plugin>
                    <groupId>org.jacoco</groupId>
                    <artifactId>jacoco-maven-plugin</artifactId>
                    <version>0.8.5</version>
                </plugin>
                <plugin>
                    <groupId>org.apache.maven.plugins</groupId>
                    <artifactId>maven-jar-plugin</artifactId>
                    <version>${maven.jar.plugin.version}</version>
                    <executions>
                        <execution>
                            <id>default-test-jar</id>
                            <goals>
                                <goal>test-jar</goal>
                            </goals>
                            <configuration>
                                <classifier>${spark.version.classifier}tests</classifier>
                                <skipIfEmpty>true</skipIfEmpty>
                            </configuration>
                        </execution>
                    </executions>
                </plugin>
                <plugin>
                    <groupId>org.codehaus.mojo</groupId>
                    <artifactId>exec-maven-plugin</artifactId>
                    <version>3.0.0</version>
                </plugin>
            </plugins>
        </pluginManagement>

        <plugins>
            <plugin>
                <groupId>org.apache.rat</groupId>
                <artifactId>apache-rat-plugin</artifactId>
                <configuration>
                    <excludes>
                        <exclude>**/*.md</exclude>
                        <exclude>**/*.iml</exclude>
                        <exclude>NOTICE-binary</exclude>
                        <exclude>docs/dev/idea-code-style-settings.xml</exclude>
                        <exclude>pom.xml.asc</exclude>
                        <exclude>jenkins/databricks/*.patch</exclude>
                        <exclude>*.jar</exclude>
                        <exclude>docs/demo/**/*.ipynb</exclude>
                        <exclude>docs/demo/**/*.zpln</exclude>
                        <exclude>**/src/main/resources/META-INF/services/*</exclude>
                        <exclude>**/src/test/resources/**</exclude>
                        <exclude>rmm_log.txt</exclude>
                        <exclude>dependency-reduced-pom*.xml</exclude>
                        <exclude>**/.*/**</exclude>
                        <exclude>**/src/main/java/com/nvidia/spark/rapids/format/*</exclude>
                        <exclude>**/*.csv</exclude>
                        <exclude>dist/*.txt</exclude>
                        <exclude>**/META-INF/com.nvidia.spark.rapids.SparkShimServiceProvider</exclude>
                        <!-- Apache Rat excludes target folder for projects that are included by
                        default, but there are some projects that are conditionally included.  -->
                        <exclude>**/target/**/*</exclude>
                        <exclude>**/cufile.log</exclude>
                    </excludes>
                </configuration>
            </plugin>

            <!--use this plugin to configure "spark.rapids.source.basedir" property-->
            <plugin>
                <groupId>org.commonjava.maven.plugins</groupId>
                <artifactId>directory-maven-plugin</artifactId>
                <version>0.1</version>
                <executions>
                    <execution>
                        <id>directories</id>
                        <goals>
                            <goal>highest-basedir</goal>
                        </goals>
                        <phase>initialize</phase>
                        <configuration>
                            <property>spark.rapids.source.basedir</property>
                        </configuration>
                    </execution>
                </executions>
            </plugin>
            <plugin>
                <groupId>org.apache.maven.plugins</groupId>
                <artifactId>maven-antrun-plugin</artifactId>
                <!-- parent-pom only executions -->
                <inherited>false</inherited>
                <executions>
                    <execution>
                        <!--
                        This is an alternative implementation of the scalastyle check invocation,
                        a replacement for scalastyle-maven-plugin. It's motivated to address the following:
                        - All scala files are checked at once regardless of the module, so the developer
                        can focus on addressing violations without being distracted by the build issues
                        in-between
                        - We don't have to hardcode the source code roots added dynamically by other maven
                        plugins to the project
                        - The scalastyle launch cost is amortized across all modules
                        -->
                        <id>scalastyle-all-modules</id>
                        <phase>verify</phase>
                        <goals><goal>run</goal></goals>
                        <configuration>
                            <skip>${maven.scalastyle.skip}</skip>
                            <target>
                                <pathconvert property="scalastyle.dirs" pathsep=" ">
                                    <dirset dir="${project.basedir}" includes="**/src/main/scala"/>
                                    <dirset dir="${project.basedir}" includes="**/src/main/*/scala"/>
                                    <dirset dir="${project.basedir}" includes="**/src/test/scala"/>
                                    <dirset dir="${project.basedir}" includes="**/src/test/*/scala"/>
                                </pathconvert>
                                <echo>Checking scalastyle for all modules using following paths:
                                    ${scalastyle.dirs}
                                </echo>
                                <java classname="org.scalastyle.Main" failonerror="true">
                                    <arg line="--verbose false"/>
                                    <arg line="--warnings false"/>
                                    <arg line="--config scalastyle-config.xml"/>
                                    <arg line="--xmlOutput ${project.basedir}/target/scalastyle-output.xml"/>
                                    <arg line="--inputEncoding ${project.build.sourceEncoding}"/>
                                    <arg line="--xmlEncoding ${project.reporting.outputEncoding}"/>
                                    <arg line="${scalastyle.dirs}"/>
                                </java>
                            </target>
                        </configuration>
                    </execution>
                    <execution>
                        <id>clean-all-modules</id>
                        <phase>clean</phase>
                        <goals><goal>run</goal></goals>
                        <configuration>
                            <skip>${maven.cleanall.skip}</skip>
                            <target>
                                <dirset dir="${project.basedir}" includes="**/target" id="target.dirs.for.clean"/>
                                <pathconvert property="target.dirs.str" pathsep=" ">
                                   <dirset refid="target.dirs.for.clean"/>
                                </pathconvert>
                                <echo>Cleaning build directories of all modules ${target.dirs.str}</echo>
                                <!-- workaround ant delete does not work with dirset -->
                                <exec dir="${project.basedir}" executable="rm">
                                    <arg value="-rf"/>
                                    <arg line="${target.dirs.str}"/>
                                </exec>
                            </target>
                        </configuration>
                    </execution>
                </executions>
                <dependencies>
                    <dependency>
                        <groupId>org.scalastyle</groupId>
                        <artifactId>scalastyle_${scala.binary.version}</artifactId>
                        <version>1.0.0</version>
                    </dependency>
                </dependencies>
            </plugin>
            <plugin>
                <groupId>org.codehaus.mojo</groupId>
                <artifactId>build-helper-maven-plugin</artifactId>
                <executions>

                    <!-- deprecated -->
                    <execution>
                        <id>add-shim-sources</id>
                        <phase>generate-sources</phase>
                        <goals><goal>add-source</goal></goals>
                        <configuration>
                            <sources>${spark.shim.sources}</sources>
                        </configuration>
                    </execution>
                    <execution>
                        <id>add-shim-test-sources</id>
                        <phase>generate-test-sources</phase>
                        <goals><goal>add-test-source</goal></goals>
                        <configuration>
                            <sources>${spark.shim.test.sources}</sources>
                        </configuration>
                    </execution>
                    <execution>
                        <id>add-shimple-sources</id>
                        <phase>generate-sources</phase>
                        <goals><goal>add-source</goal></goals>
                        <configuration>
                            <sources>
                                <source>${spark.shim.dest}/main/scala</source>
                                <source>${spark.shim.dest}/main/java</source>
                            </sources>
                        </configuration>
                    </execution>
                    <execution>
                        <id>add-shimple-test-sources</id>
                        <phase>generate-test-sources</phase>
                        <goals><goal>add-test-source</goal></goals>
                        <configuration>
                            <sources>
                                <source>${spark.shim.dest}/test/scala</source>
                                <source>${spark.shim.dest}/test/java</source>
                            </sources>
                        </configuration>
                    </execution>
                </executions>
            </plugin>
            <plugin>
                <groupId>org.jacoco</groupId>
                <artifactId>jacoco-maven-plugin</artifactId>
                <executions>
                    <execution>
                        <id>prepare-agent</id>
                        <goals>
                            <goal>prepare-agent</goal>
                        </goals>
                        <configuration>
                            <append>true</append>
                            <excludes>
                                <exclude>${rapids.shade.package}.*</exclude>
                            </excludes>
                            <includes>
                                <include>ai.rapids.cudf.*</include>
                                <include>com.nvidia.spark.*</include>
                                <include>org.apache.spark.sql.rapids.*</include>
                            </includes>
                        </configuration>
                    </execution>
                </executions>
            </plugin>
        </plugins>
    </build>
    <repositories>
        <repository>
            <id>snapshots-repo</id>
            <url>https://oss.sonatype.org/content/repositories/snapshots</url>
            <releases>
                <enabled>false</enabled>
            </releases>
            <snapshots>
                <enabled>true</enabled>
            </snapshots>
        </repository>
        <repository>
            <id>apache-snapshots-repo</id>
            <url>https://repository.apache.org/content/repositories/snapshots/</url>
            <releases>
                <enabled>false</enabled>
            </releases>
            <snapshots>
                <enabled>true</enabled>
            </snapshots>
        </repository>
    </repositories>
</project><|MERGE_RESOLUTION|>--- conflicted
+++ resolved
@@ -23,11 +23,7 @@
     <artifactId>rapids-4-spark-parent</artifactId>
     <name>RAPIDS Accelerator for Apache Spark Root Project</name>
     <description>The root project of the RAPIDS Accelerator for Apache Spark</description>
-<<<<<<< HEAD
-    <version>23.04.0</version>
-=======
-    <version>23.04.1-SNAPSHOT</version>
->>>>>>> 3fb3e585
+    <version>23.04.1</version>
     <packaging>pom</packaging>
 
     <url>https://nvidia.github.io/spark-rapids/</url>
