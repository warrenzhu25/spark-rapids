/*
 * Copyright (c) 2019-2024, NVIDIA CORPORATION.
 *
 * Licensed under the Apache License, Version 2.0 (the "License");
 * you may not use this file except in compliance with the License.
 * You may obtain a copy of the License at
 *
 *     http://www.apache.org/licenses/LICENSE-2.0
 *
 * Unless required by applicable law or agreed to in writing, software
 * distributed under the License is distributed on an "AS IS" BASIS,
 * WITHOUT WARRANTIES OR CONDITIONS OF ANY KIND, either express or implied.
 * See the License for the specific language governing permissions and
 * limitations under the License.
 */
package com.nvidia.spark.rapids

import java.io.{File, FileOutputStream}
import java.util

import scala.collection.JavaConverters._
import scala.collection.mutable.{HashMap, ListBuffer}

import ai.rapids.cudf.Cuda
import com.nvidia.spark.rapids.jni.RmmSpark.OomInjectionType

import org.apache.spark.SparkConf
import org.apache.spark.internal.Logging
import org.apache.spark.network.util.{ByteUnit, JavaUtils}
import org.apache.spark.sql.catalyst.analysis.FunctionRegistry
import org.apache.spark.sql.internal.SQLConf
import org.apache.spark.sql.rapids.RapidsPrivateUtil

object ConfHelper {
  def toBoolean(s: String, key: String): Boolean = {
    try {
      s.trim.toBoolean
    } catch {
      case _: IllegalArgumentException =>
        throw new IllegalArgumentException(s"$key should be boolean, but was $s")
    }
  }

  def toInteger(s: String, key: String): Integer = {
    try {
      s.trim.toInt
    } catch {
      case _: IllegalArgumentException =>
        throw new IllegalArgumentException(s"$key should be integer, but was $s")
    }
  }

  def toLong(s: String, key: String): Long = {
    try {
      s.trim.toLong
    } catch {
      case _: IllegalArgumentException =>
        throw new IllegalArgumentException(s"$key should be long, but was $s")
    }
  }

  def toDouble(s: String, key: String): Double = {
    try {
      s.trim.toDouble
    } catch {
      case _: IllegalArgumentException =>
        throw new IllegalArgumentException(s"$key should be integer, but was $s")
    }
  }

  def stringToSeq(str: String): Seq[String] = {
    // Here 'split' returns a mutable array, 'toList' will convert it into a immutable list
    str.split(",").map(_.trim()).filter(_.nonEmpty).toList
  }

  def stringToSeq[T](str: String, converter: String => T): Seq[T] = {
    stringToSeq(str).map(converter)
  }

  def seqToString[T](v: Seq[T], stringConverter: T => String): String = {
    v.map(stringConverter).mkString(",")
  }

  def byteFromString(str: String, unit: ByteUnit): Long = {
    val (input, multiplier) =
      if (str.nonEmpty && str.head == '-') {
        (str.substring(1), -1)
      } else {
        (str, 1)
      }
    multiplier * JavaUtils.byteStringAs(input, unit)
  }

  def makeConfAnchor(key: String, text: String = null): String = {
    val t = if (text != null) text else key
    // The anchor cannot be too long, so for now
    val a = key.replaceFirst("spark.rapids.", "")
    "<a name=\"" + s"$a" + "\"></a>" + t
  }

  def getSqlFunctionsForClass[T](exprClass: Class[T]): Option[Seq[String]] = {
    sqlFunctionsByClass.get(exprClass.getCanonicalName)
  }

  lazy val sqlFunctionsByClass: Map[String, Seq[String]] = {
    val functionsByClass = new HashMap[String, Seq[String]]
    FunctionRegistry.expressions.foreach { case (sqlFn, (expressionInfo, _)) =>
      val className = expressionInfo.getClassName
      val fnSeq = functionsByClass.getOrElse(className, Seq[String]())
      val fnCleaned = if (sqlFn != "|") {
        sqlFn
      } else {
        "\\|"
      }
      functionsByClass.update(className, fnSeq :+ s"`$fnCleaned`")
    }
    functionsByClass.mapValues(_.sorted).toMap
  }
}

abstract class ConfEntry[T](val key: String, val converter: String => T, val doc: String,
    val isInternal: Boolean, val isStartUpOnly: Boolean, val isCommonlyUsed: Boolean) {

  def get(conf: Map[String, String]): T
  def get(conf: SQLConf): T
  def help(asTable: Boolean = false): Unit

  override def toString: String = key
}

class ConfEntryWithDefault[T](key: String, converter: String => T, doc: String,
    isInternal: Boolean, isStartupOnly: Boolean, isCommonlyUsed: Boolean = false,
    val defaultValue: T)
  extends ConfEntry[T](key, converter, doc, isInternal, isStartupOnly, isCommonlyUsed) {

  override def get(conf: Map[String, String]): T = {
    conf.get(key).map(converter).getOrElse(defaultValue)
  }

  override def get(conf: SQLConf): T = {
    val tmp = conf.getConfString(key, null)
    if (tmp == null) {
      defaultValue
    } else {
      converter(tmp)
    }
  }

  override def help(asTable: Boolean = false): Unit = {
    if (!isInternal) {
      val startupOnlyStr = if (isStartupOnly) "Startup" else "Runtime"
      if (asTable) {
        import ConfHelper.makeConfAnchor
        println(s"${makeConfAnchor(key)}|$doc|$defaultValue|$startupOnlyStr")
      } else {
        println(s"$key:")
        println(s"\t$doc")
        println(s"\tdefault $defaultValue")
        println(s"\ttype $startupOnlyStr")
        println()
      }
    }
  }
}

class OptionalConfEntry[T](key: String, val rawConverter: String => T, doc: String,
    isInternal: Boolean, isStartupOnly: Boolean, isCommonlyUsed: Boolean = false)
  extends ConfEntry[Option[T]](key, s => Some(rawConverter(s)), doc, isInternal,
  isStartupOnly, isCommonlyUsed) {

  override def get(conf: Map[String, String]): Option[T] = {
    conf.get(key).map(rawConverter)
  }

  override def get(conf: SQLConf): Option[T] = {
    val tmp = conf.getConfString(key, null)
    if (tmp == null) {
      None
    } else {
      Some(rawConverter(tmp))
    }
  }

  override def help(asTable: Boolean = false): Unit = {
    if (!isInternal) {
      val startupOnlyStr = if (isStartupOnly) "Startup" else "Runtime"
      if (asTable) {
        import ConfHelper.makeConfAnchor
        println(s"${makeConfAnchor(key)}|$doc|None|$startupOnlyStr")
      } else {
        println(s"$key:")
        println(s"\t$doc")
        println("\tNone")
        println(s"\ttype $startupOnlyStr")
        println()
      }
    }
  }
}

class TypedConfBuilder[T](
    val parent: ConfBuilder,
    val converter: String => T,
    val stringConverter: T => String) {

  def this(parent: ConfBuilder, converter: String => T) = {
    this(parent, converter, Option(_).map(_.toString).orNull)
  }

  /** Apply a transformation to the user-provided values of the config entry. */
  def transform(fn: T => T): TypedConfBuilder[T] = {
    new TypedConfBuilder(parent, s => fn(converter(s)), stringConverter)
  }

  /** Checks if the user-provided value for the config matches the validator. */
  def checkValue(validator: T => Boolean, errorMsg: String): TypedConfBuilder[T] = {
    transform { v =>
      if (!validator(v)) {
        throw new IllegalArgumentException(errorMsg)
      }
      v
    }
  }

  /** Check that user-provided values for the config match a pre-defined set. */
  def checkValues(validValues: Set[T]): TypedConfBuilder[T] = {
    transform { v =>
      if (!validValues.contains(v)) {
        throw new IllegalArgumentException(
          s"The value of ${parent.key} should be one of ${validValues.mkString(", ")}, but was $v")
      }
      v
    }
  }

  def createWithDefault(value: T): ConfEntryWithDefault[T] = {
    // 'converter' will check the validity of default 'value', if it's not valid,
    // then 'converter' will throw an exception
    val transformedValue = converter(stringConverter(value))
    val ret = new ConfEntryWithDefault[T](parent.key, converter,
      parent.doc, parent.isInternal, parent.isStartupOnly, parent.isCommonlyUsed, transformedValue)
    parent.register(ret)
    ret
  }

  /** Turns the config entry into a sequence of values of the underlying type. */
  def toSequence: TypedConfBuilder[Seq[T]] = {
    new TypedConfBuilder(parent, ConfHelper.stringToSeq(_, converter),
      ConfHelper.seqToString(_, stringConverter))
  }

  def createOptional: OptionalConfEntry[T] = {
    val ret = new OptionalConfEntry[T](parent.key, converter,
      parent.doc, parent.isInternal, parent.isStartupOnly, parent.isCommonlyUsed)
    parent.register(ret)
    ret
  }
}

class ConfBuilder(val key: String, val register: ConfEntry[_] => Unit) {

  import ConfHelper._

  var doc: String = null
  var isInternal: Boolean = false
  var isStartupOnly: Boolean = false
  var isCommonlyUsed: Boolean = false

  def doc(data: String): ConfBuilder = {
    this.doc = data
    this
  }

  def internal(): ConfBuilder = {
    this.isInternal = true
    this
  }

  def startupOnly(): ConfBuilder = {
    this.isStartupOnly = true
    this
  }

  def commonlyUsed(): ConfBuilder = {
    this.isCommonlyUsed = true
    this
  }

  def booleanConf: TypedConfBuilder[Boolean] = {
    new TypedConfBuilder[Boolean](this, toBoolean(_, key))
  }

  def bytesConf(unit: ByteUnit): TypedConfBuilder[Long] = {
    new TypedConfBuilder[Long](this, byteFromString(_, unit))
  }

  def integerConf: TypedConfBuilder[Integer] = {
    new TypedConfBuilder[Integer](this, toInteger(_, key))
  }

  def longConf: TypedConfBuilder[Long] = {
    new TypedConfBuilder[Long](this, toLong(_, key))
  }

  def doubleConf: TypedConfBuilder[Double] = {
    new TypedConfBuilder(this, toDouble(_, key))
  }

  def stringConf: TypedConfBuilder[String] = {
    new TypedConfBuilder[String](this, identity[String])
  }
}

object RapidsReaderType extends Enumeration {
  type RapidsReaderType = Value
  val AUTO, COALESCING, MULTITHREADED, PERFILE = Value
}

object RapidsConf {
  val MULTITHREAD_READ_NUM_THREADS_DEFAULT = 20
  private val registeredConfs = new ListBuffer[ConfEntry[_]]()

  private def register(entry: ConfEntry[_]): Unit = {
    registeredConfs += entry
  }

  def conf(key: String): ConfBuilder = {
    new ConfBuilder(key, register)
  }

  // Resource Configuration

  val PINNED_POOL_SIZE = conf("spark.rapids.memory.pinnedPool.size")
    .doc("The size of the pinned memory pool in bytes unless otherwise specified. " +
      "Use 0 to disable the pool.")
    .startupOnly()
    .commonlyUsed()
    .bytesConf(ByteUnit.BYTE)
    .createWithDefault(0)

  val PINNED_POOL_SET_CUIO_DEFAULT = conf("spark.rapids.memory.pinnedPool.setCuioDefault")
    .doc("If set to true, the pinned pool configured for the plugin will be shared with " +
      "cuIO for small pinned allocations.")
    .startupOnly()
    .internal()
    .booleanConf
    .createWithDefault(true)

  val OFF_HEAP_LIMIT_ENABLED = conf("spark.rapids.memory.host.offHeapLimit.enabled")
      .doc("Should the off heap limit be enforced or not.")
      .startupOnly()
      // This might change as a part of https://github.com/NVIDIA/spark-rapids/issues/8878
      .internal()
      .booleanConf
      .createWithDefault(false)

  val OFF_HEAP_LIMIT_SIZE = conf("spark.rapids.memory.host.offHeapLimit.size")
      .doc("The maximum amount of off heap memory that the plugin will use. " +
          "This includes pinned memory and some overhead memory. If pinned is larger " +
          "than this - overhead pinned will be truncated.")
      .startupOnly()
      .internal() // https://github.com/NVIDIA/spark-rapids/issues/8878 should be replaced with
      // .commonlyUsed()
      .bytesConf(ByteUnit.BYTE)
      .createOptional // The default

  val TASK_OVERHEAD_SIZE = conf("spark.rapids.memory.host.taskOverhead.size")
      .doc("The amount of off heap memory reserved per task for overhead activities " +
          "like C++ heap/stack and a few other small things that are hard to control for.")
      .startupOnly()
      .internal() // https://github.com/NVIDIA/spark-rapids/issues/8878
      .bytesConf(ByteUnit.BYTE)
      .createWithDefault(15L * 1024 * 1024) // 15 MiB

  val RMM_DEBUG = conf("spark.rapids.memory.gpu.debug")
    .doc("Provides a log of GPU memory allocations and frees. If set to " +
      "STDOUT or STDERR the logging will go there. Setting it to NONE disables logging. " +
      "All other values are reserved for possible future expansion and in the mean time will " +
      "disable logging.")
    .startupOnly()
    .stringConf
    .createWithDefault("NONE")

  val SPARK_RMM_STATE_DEBUG = conf("spark.rapids.memory.gpu.state.debug")
      .doc("To better recover from out of memory errors, RMM will track several states for " +
          "the threads that interact with the GPU. This provides a log of those state " +
          "transitions to aid in debugging it. STDOUT or STDERR will have the logging go there " +
          "empty string will disable logging and anything else will be treated as a file to " +
          "write the logs to.")
      .startupOnly()
      .stringConf
      .createWithDefault("")

  val SPARK_RMM_STATE_ENABLE = conf("spark.rapids.memory.gpu.state.enable")
      .doc("Enabled or disable using the SparkRMM state tracking to improve " +
          "OOM response. This includes possibly retrying parts of the processing in " +
          "the case of an OOM")
      .startupOnly()
      .internal()
      .booleanConf
      .createWithDefault(true)

  val GPU_OOM_DUMP_DIR = conf("spark.rapids.memory.gpu.oomDumpDir")
    .doc("The path to a local directory where a heap dump will be created if the GPU " +
      "encounters an unrecoverable out-of-memory (OOM) error. The filename will be of the " +
      "form: \"gpu-oom-<pid>-<dumpId>.hprof\" where <pid> is the process ID, and " +
      "the dumpId is a sequence number to disambiguate multiple heap dumps " +
      "per process lifecycle")
    .startupOnly()
    .stringConf
    .createOptional

  val GPU_OOM_MAX_RETRIES =
    conf("spark.rapids.memory.gpu.oomMaxRetries")
      .doc("The number of times that an OOM will be re-attempted after the device store " +
        "can't spill anymore. In practice, we can use Cuda.deviceSynchronize to allow temporary " +
        "state in the allocator and in the various streams to catch up, in hopes we can satisfy " +
        "an allocation which was failing due to the interim state of memory.")
      .internal()
      .integerConf
      .createWithDefault(2)

  val GPU_COREDUMP_DIR = conf("spark.rapids.gpu.coreDump.dir")
    .doc("The URI to a directory where a GPU core dump will be created if the GPU encounters " +
      "an exception. The URI can reference a distributed filesystem. The filename will be of the " +
      "form gpucore-<appID>-<executorID>.nvcudmp, where <appID> is the Spark application ID and " +
      "<executorID> is the executor ID.")
    .internal()
    .stringConf
    .createOptional

val GPU_COREDUMP_PIPE_PATTERN = conf("spark.rapids.gpu.coreDump.pipePattern")
    .doc("The pattern to use to generate the named pipe path. Occurrences of %p in the pattern " +
      "will be replaced with the process ID of the executor.")
    .internal
    .stringConf
    .createWithDefault("gpucorepipe.%p")

  val GPU_COREDUMP_FULL = conf("spark.rapids.gpu.coreDump.full")
    .doc("If true, GPU coredumps will be a full coredump (i.e.: with local, shared, and global " +
      "memory).")
    .internal()
    .booleanConf
    .createWithDefault(false)

  val GPU_COREDUMP_COMPRESSION_CODEC = conf("spark.rapids.gpu.coreDump.compression.codec")
    .doc("The codec used to compress GPU core dumps. Spark provides the codecs " +
      "lz4, lzf, snappy, and zstd.")
    .internal()
    .stringConf
    .createWithDefault("zstd")

  val GPU_COREDUMP_COMPRESS = conf("spark.rapids.gpu.coreDump.compress")
    .doc("If true, GPU coredumps will be compressed using the compression codec specified " +
      s"in $GPU_COREDUMP_COMPRESSION_CODEC")
    .internal()
    .booleanConf
    .createWithDefault(true)

  private val RMM_ALLOC_MAX_FRACTION_KEY = "spark.rapids.memory.gpu.maxAllocFraction"
  private val RMM_ALLOC_MIN_FRACTION_KEY = "spark.rapids.memory.gpu.minAllocFraction"
  private val RMM_ALLOC_RESERVE_KEY = "spark.rapids.memory.gpu.reserve"

  val RMM_ALLOC_FRACTION = conf("spark.rapids.memory.gpu.allocFraction")
    .doc("The fraction of available (free) GPU memory that should be allocated for pooled " +
      "memory. This must be less than or equal to the maximum limit configured via " +
      s"$RMM_ALLOC_MAX_FRACTION_KEY, and greater than or equal to the minimum limit configured " +
      s"via $RMM_ALLOC_MIN_FRACTION_KEY.")
    .startupOnly()
    .doubleConf
    .checkValue(v => v >= 0 && v <= 1, "The fraction value must be in [0, 1].")
    .createWithDefault(1)

  val RMM_EXACT_ALLOC = conf("spark.rapids.memory.gpu.allocSize")
      .doc("The exact size in byte that RMM should allocate. This is intended to only be " +
          "used for testing.")
      .internal() // If this becomes public we need to add in checks for the value when it is used.
      .bytesConf(ByteUnit.BYTE)
      .createOptional

  val RMM_ALLOC_MAX_FRACTION = conf(RMM_ALLOC_MAX_FRACTION_KEY)
    .doc("The fraction of total GPU memory that limits the maximum size of the RMM pool. " +
        s"The value must be greater than or equal to the setting for $RMM_ALLOC_FRACTION. " +
        "Note that this limit will be reduced by the reserve memory configured in " +
        s"$RMM_ALLOC_RESERVE_KEY.")
    .startupOnly()
    .commonlyUsed()
    .doubleConf
    .checkValue(v => v >= 0 && v <= 1, "The fraction value must be in [0, 1].")
    .createWithDefault(1)

  val RMM_ALLOC_MIN_FRACTION = conf(RMM_ALLOC_MIN_FRACTION_KEY)
    .doc("The fraction of total GPU memory that limits the minimum size of the RMM pool. " +
      s"The value must be less than or equal to the setting for $RMM_ALLOC_FRACTION.")
    .startupOnly()
    .commonlyUsed()
    .doubleConf
    .checkValue(v => v >= 0 && v <= 1, "The fraction value must be in [0, 1].")
    .createWithDefault(0.25)

  val RMM_ALLOC_RESERVE = conf(RMM_ALLOC_RESERVE_KEY)
      .doc("The amount of GPU memory that should remain unallocated by RMM and left for " +
          "system use such as memory needed for kernels and kernel launches.")
      .startupOnly()
      .bytesConf(ByteUnit.BYTE)
      .createWithDefault(ByteUnit.MiB.toBytes(640))

  val HOST_SPILL_STORAGE_SIZE = conf("spark.rapids.memory.host.spillStorageSize")
    .doc("Amount of off-heap host memory to use for buffering spilled GPU data before spilling " +
        "to local disk. Use -1 to set the amount to the combined size of pinned and pageable " +
        "memory pools.")
    .startupOnly()
    .commonlyUsed()
    .bytesConf(ByteUnit.BYTE)
    .createWithDefault(-1)

  val UNSPILL = conf("spark.rapids.memory.gpu.unspill.enabled")
    .doc("When a spilled GPU buffer is needed again, should it be unspilled, or only copied " +
        "back into GPU memory temporarily. Unspilling may be useful for GPU buffers that are " +
        "needed frequently, for example, broadcast variables; however, it may also increase GPU " +
        "memory usage")
    .startupOnly()
    .booleanConf
    .createWithDefault(false)

  val POOLED_MEM = conf("spark.rapids.memory.gpu.pooling.enabled")
    .doc("Should RMM act as a pooling allocator for GPU memory, or should it just pass " +
      "through to CUDA memory allocation directly. DEPRECATED: please use " +
      "spark.rapids.memory.gpu.pool instead.")
    .startupOnly()
    .booleanConf
    .createWithDefault(true)

  val RMM_POOL = conf("spark.rapids.memory.gpu.pool")
    .doc("Select the RMM pooling allocator to use. Valid values are \"DEFAULT\", \"ARENA\", " +
      "\"ASYNC\", and \"NONE\". With \"DEFAULT\", the RMM pool allocator is used; with " +
      "\"ARENA\", the RMM arena allocator is used; with \"ASYNC\", the new CUDA stream-ordered " +
      "memory allocator in CUDA 11.2+ is used. If set to \"NONE\", pooling is disabled and RMM " +
      "just passes through to CUDA memory allocation directly.")
    .startupOnly()
    .stringConf
    .createWithDefault("ASYNC")

  val CONCURRENT_GPU_TASKS = conf("spark.rapids.sql.concurrentGpuTasks")
      .doc("Set the number of tasks that can execute concurrently per GPU. " +
          "Tasks may temporarily block when the number of concurrent tasks in the executor " +
          "exceeds this amount. Allowing too many concurrent tasks on the same GPU may lead to " +
          "GPU out of memory errors.")
      .commonlyUsed()
      .integerConf
      .createWithDefault(2)

  val SHUFFLE_SPILL_THREADS = conf("spark.rapids.sql.shuffle.spillThreads")
    .doc("Number of threads used to spill shuffle data to disk in the background.")
    .commonlyUsed()
    .integerConf
    .createWithDefault(6)

  val GPU_BATCH_SIZE_BYTES = conf("spark.rapids.sql.batchSizeBytes")
    .doc("Set the target number of bytes for a GPU batch. Splits sizes for input data " +
      "is covered by separate configs. The maximum setting is 2 GB to avoid exceeding the " +
      "cudf row count limit of a column.")
    .commonlyUsed()
    .bytesConf(ByteUnit.BYTE)
    .checkValue(v => v >= 0 && v <= Integer.MAX_VALUE,
      s"Batch size must be positive and not exceed ${Integer.MAX_VALUE} bytes.")
    .createWithDefault(1 * 1024 * 1024 * 1024) // 1 GiB is the default

  val MAX_GPU_COLUMN_SIZE_BYTES = conf("spark.rapids.sql.columnSizeBytes")
    .doc("Limit the max number of bytes for a GPU column. It is same as the cudf " +
      "row count limit of a column. It is used by the multi-file readers. " +
      "See com.nvidia.spark.rapids.BatchWithPartitionDataUtils.")
    .internal()
    .bytesConf(ByteUnit.BYTE)
    .checkValue(v => v >= 0 && v <= Integer.MAX_VALUE,
      s"Column size must be positive and not exceed ${Integer.MAX_VALUE} bytes.")
    .createWithDefault(Integer.MAX_VALUE) // 2 GiB is the default

  val MAX_READER_BATCH_SIZE_ROWS = conf("spark.rapids.sql.reader.batchSizeRows")
    .doc("Soft limit on the maximum number of rows the reader will read per batch. " +
      "The orc and parquet readers will read row groups until this limit is met or exceeded. " +
      "The limit is respected by the csv reader.")
    .commonlyUsed()
    .integerConf
    .createWithDefault(Integer.MAX_VALUE)

  val CHUNKED_READER = conf("spark.rapids.sql.reader.chunked")
      .doc("Enable a chunked reader where possible. A chunked reader allows " +
          "reading highly compressed data that could not be read otherwise, but at the expense " +
          "of more GPU memory, and in some cases more GPU computation.")
      .booleanConf
      .createWithDefault(true)

  val CHUNKED_SUBPAGE_READER = conf("spark.rapids.sql.reader.chunked.subPage")
      .doc("Enable a chunked reader where possible for reading data that is smaller " +
          "than the typical row group/page limit. Currently this only works for parquet.")
      .booleanConf
      .createWithDefault(true)

  val MAX_READER_BATCH_SIZE_BYTES = conf("spark.rapids.sql.reader.batchSizeBytes")
    .doc("Soft limit on the maximum number of bytes the reader reads per batch. " +
      "The readers will read chunks of data until this limit is met or exceeded. " +
      "Note that the reader may estimate the number of bytes that will be used on the GPU " +
      "in some cases based on the schema and number of rows in each batch.")
    .commonlyUsed()
    .bytesConf(ByteUnit.BYTE)
    .createWithDefault(Integer.MAX_VALUE)

  val DRIVER_TIMEZONE = conf("spark.rapids.driver.user.timezone")
    .doc("This config is used to inform the executor plugin about the driver's timezone " +
      "and is not intended to be set by the user.")
    .internal()
    .stringConf
    .createOptional

  // Internal Features

  val UVM_ENABLED = conf("spark.rapids.memory.uvm.enabled")
    .doc("UVM or universal memory can allow main host memory to act essentially as swap " +
      "for device(GPU) memory. This allows the GPU to process more data than fits in memory, but " +
      "can result in slower processing. This is an experimental feature.")
    .internal()
    .startupOnly()
    .booleanConf
    .createWithDefault(false)

  val EXPORT_COLUMNAR_RDD = conf("spark.rapids.sql.exportColumnarRdd")
    .doc("Spark has no simply way to export columnar RDD data.  This turns on special " +
      "processing/tagging that allows the RDD to be picked back apart into a Columnar RDD.")
    .internal()
    .booleanConf
    .createWithDefault(false)

  val SHUFFLED_HASH_JOIN_OPTIMIZE_SHUFFLE =
    conf("spark.rapids.sql.shuffledHashJoin.optimizeShuffle")
      .doc("Enable or disable an optimization where shuffled build side batches are kept " +
        "on the host while the first stream batch is loaded onto the GPU. The optimization " +
        "increases off-heap host memory usage to avoid holding onto the GPU semaphore while " +
        "waiting for stream side IO.")
      .internal()
      .booleanConf
      .createWithDefault(true)

  val USE_SHUFFLED_SYMMETRIC_HASH_JOIN = conf("spark.rapids.sql.join.useShuffledSymmetricHashJoin")
    .doc("Use the experimental shuffle symmetric hash join designed to improve handling of large " +
      "joins. Requires spark.rapids.sql.shuffledHashJoin.optimizeShuffle=true.")
    .internal()
    .booleanConf
    .createWithDefault(true)

  val STABLE_SORT = conf("spark.rapids.sql.stableSort.enabled")
      .doc("Enable or disable stable sorting. Apache Spark's sorting is typically a stable " +
          "sort, but sort stability cannot be guaranteed in distributed work loads because the " +
          "order in which upstream data arrives to a task is not guaranteed. Sort stability then " +
          "only matters when reading and sorting data from a file using a single task/partition. " +
          "Because of limitations in the plugin when you enable stable sorting all of the data " +
          "for a single task will be combined into a single batch before sorting. This currently " +
          "disables spilling from GPU memory if the data size is too large.")
      .booleanConf
      .createWithDefault(false)

  val FILE_SCAN_PRUNE_PARTITION_ENABLED = conf("spark.rapids.sql.fileScanPrunePartition.enabled")
    .doc("Enable or disable the partition column pruning for v1 file scan. Spark always asks " +
        "for all the partition columns even a query doesn't need them. Generation of " +
        "partition columns is relatively expensive for the GPU. Enabling this allows the " +
        "GPU to generate only required partition columns to save time and GPU " +
        "memory.")
    .internal()
    .booleanConf
    .createWithDefault(true)

  // METRICS

  val METRICS_LEVEL = conf("spark.rapids.sql.metrics.level")
      .doc("GPU plans can produce a lot more metrics than CPU plans do. In very large " +
          "queries this can sometimes result in going over the max result size limit for the " +
          "driver. Supported values include " +
          "DEBUG which will enable all metrics supported and typically only needs to be enabled " +
          "when debugging the plugin. " +
          "MODERATE which should output enough metrics to understand how long each part of the " +
          "query is taking and how much data is going to each part of the query. " +
          "ESSENTIAL which disables most metrics except those Apache Spark CPU plans will also " +
          "report or their equivalents.")
      .commonlyUsed()
      .stringConf
      .transform(_.toUpperCase(java.util.Locale.ROOT))
      .checkValues(Set("DEBUG", "MODERATE", "ESSENTIAL"))
      .createWithDefault("MODERATE")

  // ENABLE/DISABLE PROCESSING

  val SQL_ENABLED = conf("spark.rapids.sql.enabled")
    .doc("Enable (true) or disable (false) sql operations on the GPU")
    .commonlyUsed()
    .booleanConf
    .createWithDefault(true)

  val SQL_MODE = conf("spark.rapids.sql.mode")
    .doc("Set the mode for the Rapids Accelerator. The supported modes are explainOnly and " +
         "executeOnGPU. This config can not be changed at runtime, you must restart the " +
         "application for it to take affect. The default mode is executeOnGPU, which means " +
         "the RAPIDS Accelerator plugin convert the Spark operations and execute them on the " +
         "GPU when possible. The explainOnly mode allows running queries on the CPU and the " +
         "RAPIDS Accelerator will evaluate the queries as if it was going to run on the GPU. " +
         "The explanations of what would have run on the GPU and why are output in log " +
         "messages. When using explainOnly mode, the default explain output is ALL, this can " +
         "be changed by setting spark.rapids.sql.explain. See that config for more details.")
    .startupOnly()
    .stringConf
    .transform(_.toLowerCase(java.util.Locale.ROOT))
    .checkValues(Set("explainonly", "executeongpu"))
    .createWithDefault("executeongpu")

  val UDF_COMPILER_ENABLED = conf("spark.rapids.sql.udfCompiler.enabled")
    .doc("When set to true, Scala UDFs will be considered for compilation as Catalyst expressions")
    .commonlyUsed()
    .booleanConf
    .createWithDefault(false)

  val INCOMPATIBLE_OPS = conf("spark.rapids.sql.incompatibleOps.enabled")
    .doc("For operations that work, but are not 100% compatible with the Spark equivalent " +
      "set if they should be enabled by default or disabled by default.")
    .booleanConf
    .createWithDefault(true)

  val INCOMPATIBLE_DATE_FORMATS = conf("spark.rapids.sql.incompatibleDateFormats.enabled")
    .doc("When parsing strings as dates and timestamps in functions like unix_timestamp, some " +
         "formats are fully supported on the GPU and some are unsupported and will fall back to " +
         "the CPU.  Some formats behave differently on the GPU than the CPU.  Spark on the CPU " +
         "interprets date formats with unsupported trailing characters as nulls, while Spark on " +
         "the GPU will parse the date with invalid trailing characters. More detail can be found " +
         "at [parsing strings as dates or timestamps]" +
         "(../compatibility.md#parsing-strings-as-dates-or-timestamps).")
      .booleanConf
      .createWithDefault(false)

  val IMPROVED_FLOAT_OPS = conf("spark.rapids.sql.improvedFloatOps.enabled")
    .doc("For some floating point operations spark uses one way to compute the value " +
      "and the underlying cudf implementation can use an improved algorithm. " +
      "In some cases this can result in cudf producing an answer when spark overflows.")
    .booleanConf
    .createWithDefault(true)

  val NEED_DECIMAL_OVERFLOW_GUARANTEES = conf("spark.rapids.sql.decimalOverflowGuarantees")
      .doc("FOR TESTING ONLY. DO NOT USE IN PRODUCTION. Please see the decimal section of " +
          "the compatibility documents for more information on this config.")
      .booleanConf
      .createWithDefault(true)

  val ENABLE_WINDOW_COLLECT_LIST = conf("spark.rapids.sql.window.collectList.enabled")
      .doc("The output size of collect list for a window operation is proportional to " +
          "the window size squared. The current GPU implementation does not handle this well " +
          "and is disabled by default. If you know that your window size is very small you " +
          "can try to enable it.")
      .booleanConf
      .createWithDefault(false)

  val ENABLE_WINDOW_COLLECT_SET = conf("spark.rapids.sql.window.collectSet.enabled")
      .doc("The output size of collect set for a window operation can be proportional to " +
          "the window size squared. The current GPU implementation does not handle this well " +
          "and is disabled by default. If you know that your window size is very small you " +
          "can try to enable it.")
      .booleanConf
      .createWithDefault(false)

  val ENABLE_WINDOW_UNBOUNDED_AGG = conf("spark.rapids.sql.window.unboundedAgg.enabled")
      .doc("This is a temporary internal config to turn on an unbounded to unbounded " +
          "window optimization that is still a work in progress. It should eventually replace " +
          "the double pass window exec.")
      .internal()
      .booleanConf
      .createWithDefault(false)

  val ENABLE_FLOAT_AGG = conf("spark.rapids.sql.variableFloatAgg.enabled")
    .doc("Spark assumes that all operations produce the exact same result each time. " +
      "This is not true for some floating point aggregations, which can produce slightly " +
      "different results on the GPU as the aggregation is done in parallel.  This can enable " +
      "those operations if you know the query is only computing it once.")
    .booleanConf
    .createWithDefault(true)

  val ENABLE_REPLACE_SORTMERGEJOIN = conf("spark.rapids.sql.replaceSortMergeJoin.enabled")
    .doc("Allow replacing sortMergeJoin with HashJoin")
    .booleanConf
    .createWithDefault(true)

  val ENABLE_HASH_OPTIMIZE_SORT = conf("spark.rapids.sql.hashOptimizeSort.enabled")
    .doc("Whether sorts should be inserted after some hashed operations to improve " +
      "output ordering. This can improve output file sizes when saving to columnar formats.")
    .booleanConf
    .createWithDefault(false)

  val ENABLE_CAST_FLOAT_TO_DECIMAL = conf("spark.rapids.sql.castFloatToDecimal.enabled")
    .doc("Casting from floating point types to decimal on the GPU returns results that have " +
      "tiny difference compared to results returned from CPU.")
    .booleanConf
    .createWithDefault(true)

  val ENABLE_CAST_FLOAT_TO_STRING = conf("spark.rapids.sql.castFloatToString.enabled")
    .doc("Casting from floating point types to string on the GPU returns results that have " +
      "a different precision than the default results of Spark.")
    .booleanConf
    .createWithDefault(true)

  val ENABLE_FLOAT_FORMAT_NUMBER = conf("spark.rapids.sql.formatNumberFloat.enabled")
    .doc("format_number with floating point types on the GPU returns results that have " +
      "a different precision than the default results of Spark.")
    .booleanConf
    .createWithDefault(true)

  val ENABLE_CAST_FLOAT_TO_INTEGRAL_TYPES =
    conf("spark.rapids.sql.castFloatToIntegralTypes.enabled")
      .doc("Casting from floating point types to integral types on the GPU supports a " +
          "slightly different range of values when using Spark 3.1.0 or later. Refer to the CAST " +
          "documentation for more details.")
      .booleanConf
      .createWithDefault(true)

  val ENABLE_CAST_DECIMAL_TO_FLOAT = conf("spark.rapids.sql.castDecimalToFloat.enabled")
      .doc("Casting from decimal to floating point types on the GPU returns results that have " +
          "tiny difference compared to results returned from CPU.")
      .booleanConf
      .createWithDefault(true)

  val ENABLE_CAST_STRING_TO_FLOAT = conf("spark.rapids.sql.castStringToFloat.enabled")
    .doc("When set to true, enables casting from strings to float types (float, double) " +
      "on the GPU. Currently hex values aren't supported on the GPU. Also note that casting from " +
      "string to float types on the GPU returns incorrect results when the string represents any " +
      "number \"1.7976931348623158E308\" <= x < \"1.7976931348623159E308\" " +
      "and \"-1.7976931348623158E308\" >= x > \"-1.7976931348623159E308\" in both these cases " +
      "the GPU returns Double.MaxValue while CPU returns \"+Infinity\" and \"-Infinity\" " +
      "respectively")
    .booleanConf
    .createWithDefault(true)

  val ENABLE_CAST_STRING_TO_TIMESTAMP = conf("spark.rapids.sql.castStringToTimestamp.enabled")
    .doc("When set to true, casting from string to timestamp is supported on the GPU. The GPU " +
      "only supports a subset of formats when casting strings to timestamps. Refer to the CAST " +
      "documentation for more details.")
    .booleanConf
    .createWithDefault(false)

  val HAS_EXTENDED_YEAR_VALUES = conf("spark.rapids.sql.hasExtendedYearValues")
      .doc("Spark 3.2.0+ extended parsing of years in dates and " +
          "timestamps to support the full range of possible values. Prior " +
          "to this it was limited to a positive 4 digit year. The Accelerator does not " +
          "support the extended range yet. This config indicates if your data includes " +
          "this extended range or not, or if you don't care about getting the correct " +
          "values on values with the extended range.")
      .booleanConf
      .createWithDefault(true)

  val ENABLE_INNER_JOIN = conf("spark.rapids.sql.join.inner.enabled")
      .doc("When set to true inner joins are enabled on the GPU")
      .booleanConf
      .createWithDefault(true)

  val ENABLE_CROSS_JOIN = conf("spark.rapids.sql.join.cross.enabled")
      .doc("When set to true cross joins are enabled on the GPU")
      .booleanConf
      .createWithDefault(true)

  val ENABLE_LEFT_OUTER_JOIN = conf("spark.rapids.sql.join.leftOuter.enabled")
      .doc("When set to true left outer joins are enabled on the GPU")
      .booleanConf
      .createWithDefault(true)

  val ENABLE_RIGHT_OUTER_JOIN = conf("spark.rapids.sql.join.rightOuter.enabled")
      .doc("When set to true right outer joins are enabled on the GPU")
      .booleanConf
      .createWithDefault(true)

  val ENABLE_FULL_OUTER_JOIN = conf("spark.rapids.sql.join.fullOuter.enabled")
      .doc("When set to true full outer joins are enabled on the GPU")
      .booleanConf
      .createWithDefault(true)

  val ENABLE_LEFT_SEMI_JOIN = conf("spark.rapids.sql.join.leftSemi.enabled")
      .doc("When set to true left semi joins are enabled on the GPU")
      .booleanConf
      .createWithDefault(true)

  val ENABLE_LEFT_ANTI_JOIN = conf("spark.rapids.sql.join.leftAnti.enabled")
      .doc("When set to true left anti joins are enabled on the GPU")
      .booleanConf
      .createWithDefault(true)

  val ENABLE_EXISTENCE_JOIN = conf("spark.rapids.sql.join.existence.enabled")
      .doc("When set to true existence joins are enabled on the GPU")
      .booleanConf
      .createWithDefault(true)

  val ENABLE_PROJECT_AST = conf("spark.rapids.sql.projectAstEnabled")
      .doc("Enable project operations to use cudf AST expressions when possible.")
      .internal()
      .booleanConf
      .createWithDefault(false)

  val ENABLE_TIERED_PROJECT = conf("spark.rapids.sql.tiered.project.enabled")
      .doc("Enable tiered projections.")
      .internal()
      .booleanConf
      .createWithDefault(true)

  // FILE FORMATS
  val MULTITHREAD_READ_NUM_THREADS = conf("spark.rapids.sql.multiThreadedRead.numThreads")
      .doc("The maximum number of threads on each executor to use for reading small " +
        "files in parallel. This can not be changed at runtime after the executor has " +
        "started. Used with COALESCING and MULTITHREADED readers, see " +
        "spark.rapids.sql.format.parquet.reader.type, " +
        "spark.rapids.sql.format.orc.reader.type, or " +
        "spark.rapids.sql.format.avro.reader.type for a discussion of reader types. " +
        "If it is not set explicitly and spark.executor.cores is set, it will be tried to " +
        "assign value of `max(MULTITHREAD_READ_NUM_THREADS_DEFAULT, spark.executor.cores)`, " +
        s"where MULTITHREAD_READ_NUM_THREADS_DEFAULT = $MULTITHREAD_READ_NUM_THREADS_DEFAULT" +
        ".")
      .startupOnly()
      .commonlyUsed()
      .integerConf
      .checkValue(v => v > 0, "The thread count must be greater than zero.")
      .createWithDefault(MULTITHREAD_READ_NUM_THREADS_DEFAULT)

  val ENABLE_PARQUET = conf("spark.rapids.sql.format.parquet.enabled")
    .doc("When set to false disables all parquet input and output acceleration")
    .booleanConf
    .createWithDefault(true)

  val ENABLE_PARQUET_INT96_WRITE = conf("spark.rapids.sql.format.parquet.writer.int96.enabled")
    .doc("When set to false, disables accelerated parquet write if the " +
      "spark.sql.parquet.outputTimestampType is set to INT96")
    .booleanConf
    .createWithDefault(true)

  object ParquetFooterReaderType extends Enumeration {
    val JAVA, NATIVE, AUTO = Value
  }

  val PARQUET_READER_FOOTER_TYPE =
    conf("spark.rapids.sql.format.parquet.reader.footer.type")
      .doc("In some cases reading the footer of the file is very expensive. Typically this " +
          "happens when there are a large number of columns and relatively few " +
          "of them are being read on a large number of files. " +
          "This provides the ability to use a different path to parse and filter the footer. " +
          "AUTO is the default and decides which path to take using a heuristic. JAVA " +
          "follows closely with what Apache Spark does. NATIVE will parse and " +
          "filter the footer using C++.")
      .stringConf
      .transform(_.toUpperCase(java.util.Locale.ROOT))
      .checkValues(ParquetFooterReaderType.values.map(_.toString))
      .createWithDefault(ParquetFooterReaderType.AUTO.toString)

  // This is an experimental feature now. And eventually, should be enabled or disabled depending
  // on something that we don't know yet but would try to figure out.
  val ENABLE_CPU_BASED_UDF = conf("spark.rapids.sql.rowBasedUDF.enabled")
    .doc("When set to true, optimizes a row-based UDF in a GPU operation by transferring " +
      "only the data it needs between GPU and CPU inside a query operation, instead of falling " +
      "this operation back to CPU. This is an experimental feature, and this config might be " +
      "removed in the future.")
    .booleanConf
    .createWithDefault(false)

  val PARQUET_READER_TYPE = conf("spark.rapids.sql.format.parquet.reader.type")
    .doc("Sets the Parquet reader type. We support different types that are optimized for " +
      "different environments. The original Spark style reader can be selected by setting this " +
      "to PERFILE which individually reads and copies files to the GPU. Loading many small files " +
      "individually has high overhead, and using either COALESCING or MULTITHREADED is " +
      "recommended instead. The COALESCING reader is good when using a local file system where " +
      "the executors are on the same nodes or close to the nodes the data is being read on. " +
      "This reader coalesces all the files assigned to a task into a single host buffer before " +
      "sending it down to the GPU. It copies blocks from a single file into a host buffer in " +
      s"separate threads in parallel, see $MULTITHREAD_READ_NUM_THREADS. " +
      "MULTITHREADED is good for cloud environments where you are reading from a blobstore " +
      "that is totally separate and likely has a higher I/O read cost. Many times the cloud " +
      "environments also get better throughput when you have multiple readers in parallel. " +
      "This reader uses multiple threads to read each file in parallel and each file is sent " +
      "to the GPU separately. This allows the CPU to keep reading while GPU is also doing work. " +
      s"See $MULTITHREAD_READ_NUM_THREADS and " +
      "spark.rapids.sql.format.parquet.multiThreadedRead.maxNumFilesParallel to control " +
      "the number of threads and amount of memory used. " +
      "By default this is set to AUTO so we select the reader we think is best. This will " +
      "either be the COALESCING or the MULTITHREADED based on whether we think the file is " +
      "in the cloud. See spark.rapids.cloudSchemes.")
    .stringConf
    .transform(_.toUpperCase(java.util.Locale.ROOT))
    .checkValues(RapidsReaderType.values.map(_.toString))
    .createWithDefault(RapidsReaderType.AUTO.toString)

  val READER_MULTITHREADED_COMBINE_THRESHOLD =
    conf("spark.rapids.sql.reader.multithreaded.combine.sizeBytes")
      .doc("The target size in bytes to combine multiple small files together when using the " +
        "MULTITHREADED parquet or orc reader. With combine disabled, the MULTITHREADED reader " +
        "reads the files in parallel and sends individual files down to the GPU, but that can " +
        "be inefficient for small files. When combine is enabled, files that are ready within " +
        "spark.rapids.sql.reader.multithreaded.combine.waitTime together, up to this " +
        "threshold size, are combined before sending down to GPU. This can be disabled by " +
        "setting it to 0. Note that combine also will not go over the " +
        "spark.rapids.sql.reader.batchSizeRows or spark.rapids.sql.reader.batchSizeBytes limits.")
      .bytesConf(ByteUnit.BYTE)
      .createWithDefault(64 * 1024 * 1024) // 64M

  val READER_MULTITHREADED_COMBINE_WAIT_TIME =
    conf("spark.rapids.sql.reader.multithreaded.combine.waitTime")
      .doc("When using the multithreaded parquet or orc reader with combine mode, how long " +
        "to wait, in milliseconds, for more files to finish if haven't met the size threshold. " +
        "Note that this will wait this amount of time from when the last file was available, " +
        "so total wait time could be larger then this.")
      .integerConf
      .createWithDefault(200) // ms

  val READER_MULTITHREADED_READ_KEEP_ORDER =
    conf("spark.rapids.sql.reader.multithreaded.read.keepOrder")
      .doc("When using the MULTITHREADED reader, if this is set to true we read " +
        "the files in the same order Spark does, otherwise the order may not be the same. " +
        "Now it is supported only for parquet and orc.")
      .booleanConf
      .createWithDefault(true)

  val PARQUET_MULTITHREADED_COMBINE_THRESHOLD =
    conf("spark.rapids.sql.format.parquet.multithreaded.combine.sizeBytes")
      .doc("The target size in bytes to combine multiple small files together when using the " +
        "MULTITHREADED parquet reader. With combine disabled, the MULTITHREADED reader reads the " +
        "files in parallel and sends individual files down to the GPU, but that can be " +
        "inefficient for small files. When combine is enabled, files that are ready within " +
        "spark.rapids.sql.format.parquet.multithreaded.combine.waitTime together, up to this " +
        "threshold size, are combined before sending down to GPU. This can be disabled by " +
        "setting it to 0. Note that combine also will not go over the " +
        "spark.rapids.sql.reader.batchSizeRows or spark.rapids.sql.reader.batchSizeBytes " +
        s"limits. DEPRECATED: use $READER_MULTITHREADED_COMBINE_THRESHOLD instead.")
      .bytesConf(ByteUnit.BYTE)
      .createOptional

  val PARQUET_MULTITHREADED_COMBINE_WAIT_TIME =
    conf("spark.rapids.sql.format.parquet.multithreaded.combine.waitTime")
      .doc("When using the multithreaded parquet reader with combine mode, how long " +
        "to wait, in milliseconds, for more files to finish if haven't met the size threshold. " +
        "Note that this will wait this amount of time from when the last file was available, " +
        "so total wait time could be larger then this. " +
        s"DEPRECATED: use $READER_MULTITHREADED_COMBINE_WAIT_TIME instead.")
      .integerConf
      .createOptional

  val PARQUET_MULTITHREADED_READ_KEEP_ORDER =
    conf("spark.rapids.sql.format.parquet.multithreaded.read.keepOrder")
      .doc("When using the MULTITHREADED reader, if this is set to true we read " +
        "the files in the same order Spark does, otherwise the order may not be the same. " +
        s"DEPRECATED: use $READER_MULTITHREADED_READ_KEEP_ORDER instead.")
      .booleanConf
      .createOptional

  /** List of schemes that are always considered cloud storage schemes */
  private lazy val DEFAULT_CLOUD_SCHEMES =
    Seq("abfs", "abfss", "dbfs", "gs", "s3", "s3a", "s3n", "wasbs", "cosn")

  val CLOUD_SCHEMES = conf("spark.rapids.cloudSchemes")
    .doc("Comma separated list of additional URI schemes that are to be considered cloud based " +
      s"filesystems. Schemes already included: ${DEFAULT_CLOUD_SCHEMES.mkString(", ")}. Cloud " +
      "based stores generally would be total separate from the executors and likely have a " +
      "higher I/O read cost. Many times the cloud filesystems also get better throughput when " +
      "you have multiple readers in parallel. This is used with " +
      "spark.rapids.sql.format.parquet.reader.type")
    .commonlyUsed()
    .stringConf
    .toSequence
    .createOptional

  val PARQUET_MULTITHREAD_READ_NUM_THREADS =
    conf("spark.rapids.sql.format.parquet.multiThreadedRead.numThreads")
      .doc("The maximum number of threads, on the executor, to use for reading small " +
        "Parquet files in parallel. This can not be changed at runtime after the executor has " +
        "started. Used with COALESCING and MULTITHREADED reader, see " +
        s"$PARQUET_READER_TYPE. DEPRECATED: use $MULTITHREAD_READ_NUM_THREADS")
      .startupOnly()
      .integerConf
      .createOptional

  val PARQUET_MULTITHREAD_READ_MAX_NUM_FILES_PARALLEL =
    conf("spark.rapids.sql.format.parquet.multiThreadedRead.maxNumFilesParallel")
      .doc("A limit on the maximum number of files per task processed in parallel on the CPU " +
        "side before the file is sent to the GPU. This affects the amount of host memory used " +
        "when reading the files in parallel. Used with MULTITHREADED reader, see " +
        s"$PARQUET_READER_TYPE.")
      .integerConf
      .checkValue(v => v > 0, "The maximum number of files must be greater than 0.")
      .createWithDefault(Integer.MAX_VALUE)

  val ENABLE_PARQUET_READ = conf("spark.rapids.sql.format.parquet.read.enabled")
    .doc("When set to false disables parquet input acceleration")
    .booleanConf
    .createWithDefault(true)

  val ENABLE_PARQUET_WRITE = conf("spark.rapids.sql.format.parquet.write.enabled")
    .doc("When set to false disables parquet output acceleration")
    .booleanConf
    .createWithDefault(true)

  val ENABLE_ORC = conf("spark.rapids.sql.format.orc.enabled")
    .doc("When set to false disables all orc input and output acceleration")
    .booleanConf
    .createWithDefault(true)

  val ENABLE_ORC_READ = conf("spark.rapids.sql.format.orc.read.enabled")
    .doc("When set to false disables orc input acceleration")
    .booleanConf
    .createWithDefault(true)

  val ENABLE_ORC_WRITE = conf("spark.rapids.sql.format.orc.write.enabled")
    .doc("When set to false disables orc output acceleration")
    .booleanConf
    .createWithDefault(true)

  val ENABLE_EXPAND_PREPROJECT = conf("spark.rapids.sql.expandPreproject.enabled")
    .doc("When set to false disables the pre-projection for GPU Expand. " +
      "Pre-projection leverages the tiered projection to evaluate expressions that " +
      "semantically equal across Expand projection lists before expanding, to avoid " +
      s"duplicate evaluations. '${ENABLE_TIERED_PROJECT.key}' should also set to true " +
      "to enable this.")
    .internal()
    .booleanConf
    .createWithDefault(true)

  val ENABLE_ORC_FLOAT_TYPES_TO_STRING =
    conf("spark.rapids.sql.format.orc.floatTypesToString.enable")
    .doc("When reading an ORC file, the source data schemas(schemas of ORC file) may differ " +
      "from the target schemas (schemas of the reader), we need to handle the castings from " +
      "source type to target type. Since float/double numbers in GPU have different precision " +
      "with CPU, when casting float/double to string, the result of GPU is different from " +
      "result of CPU spark. Its default value is `true` (this means the strings result will " +
      "differ from result of CPU). If it's set `false` explicitly and there exists casting " +
      "from float/double to string in the job, then such behavior will cause an exception, " +
      "and the job will fail.")
    .booleanConf
    .createWithDefault(true)

  val ORC_READER_TYPE = conf("spark.rapids.sql.format.orc.reader.type")
    .doc("Sets the ORC reader type. We support different types that are optimized for " +
      "different environments. The original Spark style reader can be selected by setting this " +
      "to PERFILE which individually reads and copies files to the GPU. Loading many small files " +
      "individually has high overhead, and using either COALESCING or MULTITHREADED is " +
      "recommended instead. The COALESCING reader is good when using a local file system where " +
      "the executors are on the same nodes or close to the nodes the data is being read on. " +
      "This reader coalesces all the files assigned to a task into a single host buffer before " +
      "sending it down to the GPU. It copies blocks from a single file into a host buffer in " +
      s"separate threads in parallel, see $MULTITHREAD_READ_NUM_THREADS. " +
      "MULTITHREADED is good for cloud environments where you are reading from a blobstore " +
      "that is totally separate and likely has a higher I/O read cost. Many times the cloud " +
      "environments also get better throughput when you have multiple readers in parallel. " +
      "This reader uses multiple threads to read each file in parallel and each file is sent " +
      "to the GPU separately. This allows the CPU to keep reading while GPU is also doing work. " +
      s"See $MULTITHREAD_READ_NUM_THREADS and " +
      "spark.rapids.sql.format.orc.multiThreadedRead.maxNumFilesParallel to control " +
      "the number of threads and amount of memory used. " +
      "By default this is set to AUTO so we select the reader we think is best. This will " +
      "either be the COALESCING or the MULTITHREADED based on whether we think the file is " +
      "in the cloud. See spark.rapids.cloudSchemes.")
    .stringConf
    .transform(_.toUpperCase(java.util.Locale.ROOT))
    .checkValues(RapidsReaderType.values.map(_.toString))
    .createWithDefault(RapidsReaderType.AUTO.toString)

  val ORC_MULTITHREAD_READ_NUM_THREADS =
    conf("spark.rapids.sql.format.orc.multiThreadedRead.numThreads")
      .doc("The maximum number of threads, on the executor, to use for reading small " +
        "ORC files in parallel. This can not be changed at runtime after the executor has " +
        "started. Used with MULTITHREADED reader, see " +
        s"$ORC_READER_TYPE. DEPRECATED: use $MULTITHREAD_READ_NUM_THREADS")
      .startupOnly()
      .integerConf
      .createOptional

  val ORC_MULTITHREAD_READ_MAX_NUM_FILES_PARALLEL =
    conf("spark.rapids.sql.format.orc.multiThreadedRead.maxNumFilesParallel")
      .doc("A limit on the maximum number of files per task processed in parallel on the CPU " +
        "side before the file is sent to the GPU. This affects the amount of host memory used " +
        "when reading the files in parallel. Used with MULTITHREADED reader, see " +
        s"$ORC_READER_TYPE.")
      .integerConf
      .checkValue(v => v > 0, "The maximum number of files must be greater than 0.")
      .createWithDefault(Integer.MAX_VALUE)

  val ENABLE_CSV = conf("spark.rapids.sql.format.csv.enabled")
    .doc("When set to false disables all csv input and output acceleration. " +
      "(only input is currently supported anyways)")
    .booleanConf
    .createWithDefault(true)

  val ENABLE_CSV_READ = conf("spark.rapids.sql.format.csv.read.enabled")
    .doc("When set to false disables csv input acceleration")
    .booleanConf
    .createWithDefault(true)

  val ENABLE_READ_CSV_FLOATS = conf("spark.rapids.sql.csv.read.float.enabled")
    .doc("CSV reading is not 100% compatible when reading floats.")
    .booleanConf
    .createWithDefault(true)

  val ENABLE_READ_CSV_DOUBLES = conf("spark.rapids.sql.csv.read.double.enabled")
    .doc("CSV reading is not 100% compatible when reading doubles.")
    .booleanConf
    .createWithDefault(true)

  val ENABLE_READ_CSV_DECIMALS = conf("spark.rapids.sql.csv.read.decimal.enabled")
    .doc("CSV reading is not 100% compatible when reading decimals.")
    .booleanConf
    .createWithDefault(false)

  val ENABLE_JSON = conf("spark.rapids.sql.format.json.enabled")
    .doc("When set to true enables all json input and output acceleration. " +
      "(only input is currently supported anyways)")
    .booleanConf
    .createWithDefault(false)

  val ENABLE_JSON_READ = conf("spark.rapids.sql.format.json.read.enabled")
    .doc("When set to true enables json input acceleration")
    .booleanConf
    .createWithDefault(false)

  val ENABLE_READ_JSON_FLOATS = conf("spark.rapids.sql.json.read.float.enabled")
    .doc("JSON reading is not 100% compatible when reading floats.")
    .booleanConf
    .createWithDefault(true)

  val ENABLE_READ_JSON_DOUBLES = conf("spark.rapids.sql.json.read.double.enabled")
    .doc("JSON reading is not 100% compatible when reading doubles.")
    .booleanConf
    .createWithDefault(true)

  val ENABLE_READ_JSON_DECIMALS = conf("spark.rapids.sql.json.read.decimal.enabled")
    .doc("When reading a quoted string as a decimal Spark supports reading non-ascii " +
        "unicode digits, and the RAPIDS Accelerator does not.")
    .booleanConf
    .createWithDefault(true)

  val ENABLE_READ_JSON_MIXED_TYPES_AS_STRING =
    conf("spark.rapids.sql.json.read.mixedTypesAsString.enabled")
    .doc("JSON reading is not 100% compatible when reading mixed types as string.")
    .booleanConf
    .createWithDefault(false)

  val ENABLE_AVRO = conf("spark.rapids.sql.format.avro.enabled")
    .doc("When set to true enables all avro input and output acceleration. " +
      "(only input is currently supported anyways)")
    .booleanConf
    .createWithDefault(false)

  val ENABLE_AVRO_READ = conf("spark.rapids.sql.format.avro.read.enabled")
    .doc("When set to true enables avro input acceleration")
    .booleanConf
    .createWithDefault(false)

  val AVRO_READER_TYPE = conf("spark.rapids.sql.format.avro.reader.type")
    .doc("Sets the Avro reader type. We support different types that are optimized for " +
      "different environments. The original Spark style reader can be selected by setting this " +
      "to PERFILE which individually reads and copies files to the GPU. Loading many small files " +
      "individually has high overhead, and using either COALESCING or MULTITHREADED is " +
      "recommended instead. The COALESCING reader is good when using a local file system where " +
      "the executors are on the same nodes or close to the nodes the data is being read on. " +
      "This reader coalesces all the files assigned to a task into a single host buffer before " +
      "sending it down to the GPU. It copies blocks from a single file into a host buffer in " +
      s"separate threads in parallel, see $MULTITHREAD_READ_NUM_THREADS. " +
      "MULTITHREADED is good for cloud environments where you are reading from a blobstore " +
      "that is totally separate and likely has a higher I/O read cost. Many times the cloud " +
      "environments also get better throughput when you have multiple readers in parallel. " +
      "This reader uses multiple threads to read each file in parallel and each file is sent " +
      "to the GPU separately. This allows the CPU to keep reading while GPU is also doing work. " +
      s"See $MULTITHREAD_READ_NUM_THREADS and " +
      "spark.rapids.sql.format.avro.multiThreadedRead.maxNumFilesParallel to control " +
      "the number of threads and amount of memory used. " +
      "By default this is set to AUTO so we select the reader we think is best. This will " +
      "either be the COALESCING or the MULTITHREADED based on whether we think the file is " +
      "in the cloud. See spark.rapids.cloudSchemes.")
    .stringConf
    .transform(_.toUpperCase(java.util.Locale.ROOT))
    .checkValues(RapidsReaderType.values.map(_.toString))
    .createWithDefault(RapidsReaderType.AUTO.toString)

  val AVRO_MULTITHREAD_READ_NUM_THREADS =
    conf("spark.rapids.sql.format.avro.multiThreadedRead.numThreads")
      .doc("The maximum number of threads, on one executor, to use for reading small " +
        "Avro files in parallel. This can not be changed at runtime after the executor has " +
        "started. Used with MULTITHREADED reader, see " +
        s"$AVRO_READER_TYPE. DEPRECATED: use $MULTITHREAD_READ_NUM_THREADS")
      .startupOnly()
      .integerConf
      .createOptional

  val AVRO_MULTITHREAD_READ_MAX_NUM_FILES_PARALLEL =
    conf("spark.rapids.sql.format.avro.multiThreadedRead.maxNumFilesParallel")
      .doc("A limit on the maximum number of files per task processed in parallel on the CPU " +
        "side before the file is sent to the GPU. This affects the amount of host memory used " +
        "when reading the files in parallel. Used with MULTITHREADED reader, see " +
        s"$AVRO_READER_TYPE.")
      .integerConf
      .checkValue(v => v > 0, "The maximum number of files must be greater than 0.")
      .createWithDefault(Integer.MAX_VALUE)

  val ENABLE_DELTA_WRITE = conf("spark.rapids.sql.format.delta.write.enabled")
      .doc("When set to false disables Delta Lake output acceleration.")
      .booleanConf
      .createWithDefault(true)

  val ENABLE_ICEBERG = conf("spark.rapids.sql.format.iceberg.enabled")
    .doc("When set to false disables all Iceberg acceleration")
    .booleanConf
    .createWithDefault(true)

  val ENABLE_ICEBERG_READ = conf("spark.rapids.sql.format.iceberg.read.enabled")
    .doc("When set to false disables Iceberg input acceleration")
    .booleanConf
    .createWithDefault(true)

  val ENABLE_HIVE_TEXT: ConfEntryWithDefault[Boolean] =
    conf("spark.rapids.sql.format.hive.text.enabled")
      .doc("When set to false disables Hive text table acceleration")
      .booleanConf
      .createWithDefault(true)

  val ENABLE_HIVE_TEXT_READ: ConfEntryWithDefault[Boolean] =
    conf("spark.rapids.sql.format.hive.text.read.enabled")
      .doc("When set to false disables Hive text table read acceleration")
      .booleanConf
      .createWithDefault(true)

  val ENABLE_HIVE_TEXT_WRITE: ConfEntryWithDefault[Boolean] =
    conf("spark.rapids.sql.format.hive.text.write.enabled")
      .doc("When set to false disables Hive text table write acceleration")
      .booleanConf
      .createWithDefault(false)

  val ENABLE_READ_HIVE_FLOATS = conf("spark.rapids.sql.format.hive.text.read.float.enabled")
      .doc("Hive text file reading is not 100% compatible when reading floats.")
      .booleanConf
      .createWithDefault(true)

  val ENABLE_READ_HIVE_DOUBLES = conf("spark.rapids.sql.format.hive.text.read.double.enabled")
      .doc("Hive text file reading is not 100% compatible when reading doubles.")
      .booleanConf
      .createWithDefault(true)

  val ENABLE_READ_HIVE_DECIMALS = conf("spark.rapids.sql.format.hive.text.read.decimal.enabled")
      .doc("Hive text file reading is not 100% compatible when reading decimals. Hive has " +
          "more limitations on what is valid compared to the GPU implementation in some corner " +
          "cases. See https://github.com/NVIDIA/spark-rapids/issues/7246")
      .booleanConf
      .createWithDefault(true)

  val ENABLE_RANGE_WINDOW_BYTES = conf("spark.rapids.sql.window.range.byte.enabled")
    .doc("When the order-by column of a range based window is byte type and " +
      "the range boundary calculated for a value has overflow, CPU and GPU will get " +
      "the different results. When set to false disables the range window acceleration for the " +
      "byte type order-by column")
    .booleanConf
    .createWithDefault(false)

  val ENABLE_RANGE_WINDOW_SHORT = conf("spark.rapids.sql.window.range.short.enabled")
    .doc("When the order-by column of a range based window is short type and " +
      "the range boundary calculated for a value has overflow, CPU and GPU will get " +
      "the different results. When set to false disables the range window acceleration for the " +
      "short type order-by column")
    .booleanConf
    .createWithDefault(false)

  val ENABLE_RANGE_WINDOW_INT = conf("spark.rapids.sql.window.range.int.enabled")
    .doc("When the order-by column of a range based window is int type and " +
      "the range boundary calculated for a value has overflow, CPU and GPU will get " +
      "the different results. When set to false disables the range window acceleration for the " +
      "int type order-by column")
    .booleanConf
    .createWithDefault(true)

  val ENABLE_RANGE_WINDOW_LONG = conf("spark.rapids.sql.window.range.long.enabled")
    .doc("When the order-by column of a range based window is long type and " +
      "the range boundary calculated for a value has overflow, CPU and GPU will get " +
      "the different results. When set to false disables the range window acceleration for the " +
      "long type order-by column")
    .booleanConf
    .createWithDefault(true)

  val ENABLE_RANGE_WINDOW_FLOAT: ConfEntryWithDefault[Boolean] =
    conf("spark.rapids.sql.window.range.float.enabled")
      .doc("When set to false, this disables the range window acceleration for the " +
        "FLOAT type order-by column")
      .booleanConf
      .createWithDefault(true)

  val ENABLE_RANGE_WINDOW_DOUBLE: ConfEntryWithDefault[Boolean] =
    conf("spark.rapids.sql.window.range.double.enabled")
      .doc("When set to false, this disables the range window acceleration for the " +
        "double type order-by column")
      .booleanConf
      .createWithDefault(true)

  val ENABLE_RANGE_WINDOW_DECIMAL: ConfEntryWithDefault[Boolean] =
    conf("spark.rapids.sql.window.range.decimal.enabled")
    .doc("When set to false, this disables the range window acceleration for the " +
      "DECIMAL type order-by column")
    .booleanConf
    .createWithDefault(true)

  val BATCHED_BOUNDED_ROW_WINDOW_MAX: ConfEntryWithDefault[Integer] =
    conf("spark.rapids.sql.window.batched.bounded.row.max")
      .doc("Max value for bounded row window preceding/following extents " +
      "permissible for the window to be evaluated in batched mode. This value affects " +
      "both the preceding and following bounds, potentially doubling the window size " +
      "permitted for batched execution")
      .integerConf
      .createWithDefault(value = 100)

  val ENABLE_SINGLE_PASS_PARTIAL_SORT_AGG: ConfEntryWithDefault[Boolean] =
    conf("spark.rapids.sql.agg.singlePassPartialSortEnabled")
    .doc("Enable or disable a single pass partial sort optimization where if a heuristic " +
        "indicates it would be good we pre-sort the data before a partial agg and then " +
        "do the agg in a single pass with no merge, so there is no spilling")
    .internal()
    .booleanConf
    .createWithDefault(true)

  val FORCE_SINGLE_PASS_PARTIAL_SORT_AGG: ConfEntryWithDefault[Boolean] =
    conf("spark.rapids.sql.agg.forceSinglePassPartialSort")
    .doc("Force a single pass partial sort agg to happen in all cases that it could, " +
        "no matter what the heuristic says. This is really just for testing.")
    .internal()
    .booleanConf
    .createWithDefault(false)

  val ENABLE_REGEXP = conf("spark.rapids.sql.regexp.enabled")
    .doc("Specifies whether supported regular expressions will be evaluated on the GPU. " +
      "Unsupported expressions will fall back to CPU. However, there are some known edge cases " +
      "that will still execute on GPU and produce incorrect results and these are documented in " +
      "the compatibility guide. Setting this config to false will make all regular expressions " +
      "run on the CPU instead.")
    .booleanConf
    .createWithDefault(true)

  val REGEXP_MAX_STATE_MEMORY_BYTES = conf("spark.rapids.sql.regexp.maxStateMemoryBytes")
    .doc("Specifies the maximum memory on GPU to be used for regular expressions." +
      "The memory usage is an estimate based on an upper-bound approximation on the " +
      "complexity of the regular expression. Note that the actual memory usage may " +
      "still be higher than this estimate depending on the number of rows in the data" +
      "column and the input strings themselves. It is recommended to not set this to " +
      s"more than 3 times ${GPU_BATCH_SIZE_BYTES.key}")
    .bytesConf(ByteUnit.BYTE)
    .createWithDefault(Integer.MAX_VALUE)

  // INTERNAL TEST AND DEBUG CONFIGS

  val TEST_RETRY_OOM_INJECTION_MODE = conf("spark.rapids.sql.test.injectRetryOOM")
    .doc("Only to be used in tests. If `true` the retry iterator will inject a GpuRetryOOM " +
         "or CpuRetryOOM once per invocation. Furthermore an extended config " +
         "`num_ooms=<int>,skip=<int>,type=CPU|GPU|CPU_OR_GPU,split=<bool>` can be provided to " +
         "specify the number of OOMs to generate; how many to skip before doing so; whether to " +
         "filter by allocation events by host(CPU), device(GPU), or both (CPU_OR_GPU); " +
         "whether to inject *SplitAndRetryOOM instead of plain *RetryOOM exceptions." +
         "Note *SplitAndRetryOOM exceptions are not always handled - use with care.")
    .internal()
    .stringConf
    .createWithDefault(false.toString)

  val TEST_CONF = conf("spark.rapids.sql.test.enabled")
    .doc("Intended to be used by unit tests, if enabled all operations must run on the " +
      "GPU or an error happens.")
    .internal()
    .booleanConf
    .createWithDefault(false)

  val TEST_ALLOWED_NONGPU = conf("spark.rapids.sql.test.allowedNonGpu")
    .doc("Comma separate string of exec or expression class names that are allowed " +
      "to not be GPU accelerated for testing.")
    .internal()
    .stringConf
    .toSequence
    .createWithDefault(Nil)

  val TEST_VALIDATE_EXECS_ONGPU = conf("spark.rapids.sql.test.validateExecsInGpuPlan")
    .doc("Comma separate string of exec class names to validate they " +
      "are GPU accelerated. Used for testing.")
    .internal()
    .stringConf
    .toSequence
    .createWithDefault(Nil)

  val HASH_SUB_PARTITION_TEST_ENABLED = conf("spark.rapids.sql.test.subPartitioning.enabled")
    .doc("Setting to true will force hash joins to use the sub-partitioning algorithm if " +
      s"${TEST_CONF.key} is also enabled, while false means always disabling it. This is " +
      "intended for tests. Do not set any value under production environments, since it " +
      "will override the default behavior that will choose one automatically according to " +
      "the input batch size")
    .internal()
    .booleanConf
    .createOptional

  val LOG_TRANSFORMATIONS = conf("spark.rapids.sql.debug.logTransformations")
    .doc("When enabled, all query transformations will be logged.")
    .internal()
    .booleanConf
    .createWithDefault(false)

  val PARQUET_DEBUG_DUMP_PREFIX = conf("spark.rapids.sql.parquet.debug.dumpPrefix")
    .doc("A path prefix where Parquet split file data is dumped for debugging.")
    .internal()
    .stringConf
    .createOptional

  val PARQUET_DEBUG_DUMP_ALWAYS = conf("spark.rapids.sql.parquet.debug.dumpAlways")
    .doc(s"This only has an effect if $PARQUET_DEBUG_DUMP_PREFIX is set. If true then " +
      "Parquet data is dumped for every read operation otherwise only on a read error.")
    .internal()
    .booleanConf
    .createWithDefault(false)

  val ORC_DEBUG_DUMP_PREFIX = conf("spark.rapids.sql.orc.debug.dumpPrefix")
    .doc("A path prefix where ORC split file data is dumped for debugging.")
    .internal()
    .stringConf
    .createOptional

  val ORC_DEBUG_DUMP_ALWAYS = conf("spark.rapids.sql.orc.debug.dumpAlways")
    .doc(s"This only has an effect if $ORC_DEBUG_DUMP_PREFIX is set. If true then " +
      "ORC data is dumped for every read operation otherwise only on a read error.")
    .internal()
    .booleanConf
    .createWithDefault(false)

  val AVRO_DEBUG_DUMP_PREFIX = conf("spark.rapids.sql.avro.debug.dumpPrefix")
    .doc("A path prefix where AVRO split file data is dumped for debugging.")
    .internal()
    .stringConf
    .createOptional

  val AVRO_DEBUG_DUMP_ALWAYS = conf("spark.rapids.sql.avro.debug.dumpAlways")
    .doc(s"This only has an effect if $AVRO_DEBUG_DUMP_PREFIX is set. If true then " +
      "Avro data is dumped for every read operation otherwise only on a read error.")
    .internal()
    .booleanConf
    .createWithDefault(false)

  val HASH_AGG_REPLACE_MODE = conf("spark.rapids.sql.hashAgg.replaceMode")
    .doc("Only when hash aggregate exec has these modes (\"all\" by default): " +
      "\"all\" (try to replace all aggregates, default), " +
      "\"complete\" (exclusively replace complete aggregates), " +
      "\"partial\" (exclusively replace partial aggregates), " +
      "\"final\" (exclusively replace final aggregates)." +
      " These modes can be connected with &(AND) or |(OR) to form sophisticated patterns.")
    .internal()
    .stringConf
    .createWithDefault("all")

  val PARTIAL_MERGE_DISTINCT_ENABLED = conf("spark.rapids.sql.partialMerge.distinct.enabled")
    .doc("Enables aggregates that are in PartialMerge mode to run on the GPU if true")
    .internal()
    .booleanConf
    .createWithDefault(true)

  val SHUFFLE_MANAGER_ENABLED = conf("spark.rapids.shuffle.enabled")
    .doc("Enable or disable the RAPIDS Shuffle Manager at runtime. " +
      "The [RAPIDS Shuffle Manager](https://docs.nvidia.com/spark-rapids/user-guide/latest" +
      "/additional-functionality/rapids-shuffle.html) must " +
      "already be configured. When set to `false`, the built-in Spark shuffle will be used. ")
    .booleanConf
    .createWithDefault(true)

  object RapidsShuffleManagerMode extends Enumeration {
    val UCX, CACHE_ONLY, MULTITHREADED = Value
  }

  val SHUFFLE_MANAGER_MODE = conf("spark.rapids.shuffle.mode")
    .doc("RAPIDS Shuffle Manager mode. " +
      "\"MULTITHREADED\": shuffle file writes and reads are parallelized using a thread pool. " +
      "\"UCX\": (requires UCX installation) uses accelerated transports for " +
      "transferring shuffle blocks. " +
      "\"CACHE_ONLY\": use when running a single executor, for short-circuit cached " +
      "shuffle (for testing purposes).")
    .startupOnly()
    .stringConf
    .checkValues(RapidsShuffleManagerMode.values.map(_.toString))
    .createWithDefault(RapidsShuffleManagerMode.MULTITHREADED.toString)

  val SHUFFLE_TRANSPORT_EARLY_START = conf("spark.rapids.shuffle.transport.earlyStart")
    .doc("Enable early connection establishment for RAPIDS Shuffle")
    .startupOnly()
    .booleanConf
    .createWithDefault(true)

  val SHUFFLE_TRANSPORT_EARLY_START_HEARTBEAT_INTERVAL =
    conf("spark.rapids.shuffle.transport.earlyStart.heartbeatInterval")
      .doc("Shuffle early start heartbeat interval (milliseconds). " +
        "Executors will send a heartbeat RPC message to the driver at this interval")
      .startupOnly()
      .integerConf
      .createWithDefault(5000)

  val SHUFFLE_TRANSPORT_EARLY_START_HEARTBEAT_TIMEOUT =
    conf("spark.rapids.shuffle.transport.earlyStart.heartbeatTimeout")
      .doc(s"Shuffle early start heartbeat timeout (milliseconds). " +
        s"Executors that don't heartbeat within this timeout will be considered stale. " +
        s"This timeout must be higher than the value for " +
        s"${SHUFFLE_TRANSPORT_EARLY_START_HEARTBEAT_INTERVAL.key}")
      .startupOnly()
      .integerConf
      .createWithDefault(10000)

  val SHUFFLE_TRANSPORT_CLASS_NAME = conf("spark.rapids.shuffle.transport.class")
    .doc("The class of the specific RapidsShuffleTransport to use during the shuffle.")
    .internal()
    .startupOnly()
    .stringConf
    .createWithDefault("com.nvidia.spark.rapids.shuffle.ucx.UCXShuffleTransport")

  val SHUFFLE_TRANSPORT_MAX_RECEIVE_INFLIGHT_BYTES =
    conf("spark.rapids.shuffle.transport.maxReceiveInflightBytes")
      .doc("Maximum aggregate amount of bytes that be fetched at any given time from peers " +
        "during shuffle")
      .startupOnly()
      .bytesConf(ByteUnit.BYTE)
      .createWithDefault(1024 * 1024 * 1024)

  val SHUFFLE_UCX_ACTIVE_MESSAGES_FORCE_RNDV =
    conf("spark.rapids.shuffle.ucx.activeMessages.forceRndv")
      .doc("Set to true to force 'rndv' mode for all UCX Active Messages. " +
        "This should only be required with UCX 1.10.x. UCX 1.11.x deployments should " +
        "set to false.")
      .startupOnly()
      .booleanConf
      .createWithDefault(false)

  val SHUFFLE_UCX_USE_WAKEUP = conf("spark.rapids.shuffle.ucx.useWakeup")
    .doc("When set to true, use UCX's event-based progress (epoll) in order to wake up " +
      "the progress thread when needed, instead of a hot loop.")
    .startupOnly()
    .booleanConf
    .createWithDefault(true)

  val SHUFFLE_UCX_LISTENER_START_PORT = conf("spark.rapids.shuffle.ucx.listenerStartPort")
    .doc("Starting port to try to bind the UCX listener.")
    .internal()
    .startupOnly()
    .integerConf
    .createWithDefault(0)

  val SHUFFLE_UCX_MGMT_SERVER_HOST = conf("spark.rapids.shuffle.ucx.managementServerHost")
    .doc("The host to be used to start the management server")
    .startupOnly()
    .stringConf
    .createWithDefault(null)

  val SHUFFLE_UCX_MGMT_CONNECTION_TIMEOUT =
    conf("spark.rapids.shuffle.ucx.managementConnectionTimeout")
    .doc("The timeout for client connections to a remote peer")
    .internal()
    .startupOnly()
    .integerConf
    .createWithDefault(0)

  val SHUFFLE_UCX_BOUNCE_BUFFERS_SIZE = conf("spark.rapids.shuffle.ucx.bounceBuffers.size")
    .doc("The size of bounce buffer to use in bytes. Note that this size will be the same " +
      "for device and host memory")
    .internal()
    .startupOnly()
    .bytesConf(ByteUnit.BYTE)
    .createWithDefault(4 * 1024  * 1024)

  val SHUFFLE_UCX_BOUNCE_BUFFERS_DEVICE_COUNT =
    conf("spark.rapids.shuffle.ucx.bounceBuffers.device.count")
    .doc("The number of bounce buffers to pre-allocate from device memory")
    .internal()
    .startupOnly()
    .integerConf
    .createWithDefault(32)

  val SHUFFLE_UCX_BOUNCE_BUFFERS_HOST_COUNT =
    conf("spark.rapids.shuffle.ucx.bounceBuffers.host.count")
    .doc("The number of bounce buffers to pre-allocate from host memory")
    .internal()
    .startupOnly()
    .integerConf
    .createWithDefault(32)

  val SHUFFLE_MAX_CLIENT_THREADS = conf("spark.rapids.shuffle.maxClientThreads")
    .doc("The maximum number of threads that the shuffle client should be allowed to start")
    .internal()
    .startupOnly()
    .integerConf
    .createWithDefault(50)

  val SHUFFLE_MAX_CLIENT_TASKS = conf("spark.rapids.shuffle.maxClientTasks")
    .doc("The maximum number of tasks shuffle clients will queue before adding threads " +
      s"(up to spark.rapids.shuffle.maxClientThreads), or slowing down the transport")
    .internal()
    .startupOnly()
    .integerConf
    .createWithDefault(100)

  val SHUFFLE_CLIENT_THREAD_KEEPALIVE = conf("spark.rapids.shuffle.clientThreadKeepAlive")
    .doc("The number of seconds that the ThreadPoolExecutor will allow an idle client " +
      "shuffle thread to stay alive, before reclaiming.")
    .internal()
    .startupOnly()
    .integerConf
    .createWithDefault(30)

  val SHUFFLE_MAX_SERVER_TASKS = conf("spark.rapids.shuffle.maxServerTasks")
    .doc("The maximum number of tasks the shuffle server will queue up for its thread")
    .internal()
    .startupOnly()
    .integerConf
    .createWithDefault(1000)

  val SHUFFLE_MAX_METADATA_SIZE = conf("spark.rapids.shuffle.maxMetadataSize")
    .doc("The maximum size of a metadata message that the shuffle plugin will keep in its " +
      "direct message pool. ")
    .internal()
    .startupOnly()
    .bytesConf(ByteUnit.BYTE)
    .createWithDefault(500 * 1024)

  val SHUFFLE_COMPRESSION_CODEC = conf("spark.rapids.shuffle.compression.codec")
    .doc("The GPU codec used to compress shuffle data when using RAPIDS shuffle. " +
      "Supported codecs: lz4, copy, none")
    .internal()
    .startupOnly()
    .stringConf
    .createWithDefault("none")

val SHUFFLE_COMPRESSION_LZ4_CHUNK_SIZE = conf("spark.rapids.shuffle.compression.lz4.chunkSize")
    .doc("A configurable chunk size to use when compressing with LZ4.")
    .internal()
    .startupOnly()
    .bytesConf(ByteUnit.BYTE)
    .createWithDefault(64 * 1024)

  val SHUFFLE_MULTITHREADED_MAX_BYTES_IN_FLIGHT =
    conf("spark.rapids.shuffle.multiThreaded.maxBytesInFlight")
      .doc(
        "The size limit, in bytes, that the RAPIDS shuffle manager configured in " +
        "\"MULTITHREADED\" mode will allow to be serialized or deserialized concurrently " +
        "per task. This is also the maximum amount of memory that will be used per task. " +
        "This should be set larger " +
        "than Spark's default maxBytesInFlight (48MB). The larger this setting is, the " +
        "more compressed shuffle chunks are processed concurrently. In practice, " +
        "care needs to be taken to not go over the amount of off-heap memory that Netty has " +
        "available. See https://github.com/NVIDIA/spark-rapids/issues/9153.")
      .startupOnly()
      .bytesConf(ByteUnit.BYTE)
      .createWithDefault(128 * 1024 * 1024)

  val SHUFFLE_MULTITHREADED_WRITER_THREADS =
    conf("spark.rapids.shuffle.multiThreaded.writer.threads")
      .doc("The number of threads to use for writing shuffle blocks per executor in the " +
          "RAPIDS shuffle manager configured in \"MULTITHREADED\" mode. " +
          "There are two special values: " +
          "0 = feature is disabled, falls back to Spark built-in shuffle writer; " +
          "1 = our implementation of Spark's built-in shuffle writer with extra metrics.")
      .startupOnly()
      .integerConf
      .createWithDefault(20)

  val SHUFFLE_MULTITHREADED_READER_THREADS =
    conf("spark.rapids.shuffle.multiThreaded.reader.threads")
        .doc("The number of threads to use for reading shuffle blocks per executor in the " +
            "RAPIDS shuffle manager configured in \"MULTITHREADED\" mode. " +
            "There are two special values: " +
            "0 = feature is disabled, falls back to Spark built-in shuffle reader; " +
            "1 = our implementation of Spark's built-in shuffle reader with extra metrics.")
        .startupOnly()
        .integerConf
        .createWithDefault(20)

  // ALLUXIO CONFIGS
  val ALLUXIO_MASTER = conf("spark.rapids.alluxio.master")
    .doc("The Alluxio master hostname. If not set, read Alluxio master URL from " +
      "spark.rapids.alluxio.home locally. This config is useful when Alluxio master " +
      "and Spark driver are not co-located.")
    .startupOnly()
    .stringConf
    .createWithDefault("")

  val ALLUXIO_MASTER_PORT = conf("spark.rapids.alluxio.master.port")
    .doc("The Alluxio master port. If not set, read Alluxio master port from " +
      "spark.rapids.alluxio.home locally. This config is useful when Alluxio master " +
      "and Spark driver are not co-located.")
    .startupOnly()
    .integerConf
    .createWithDefault(19998)

  val ALLUXIO_HOME = conf("spark.rapids.alluxio.home")
    .doc("The Alluxio installation home path or link to the installation home path. ")
    .startupOnly()
    .stringConf
    .createWithDefault("/opt/alluxio")

  val ALLUXIO_PATHS_REPLACE = conf("spark.rapids.alluxio.pathsToReplace")
    .doc("List of paths to be replaced with corresponding Alluxio scheme. " +
      "E.g. when configure is set to " +
      "\"s3://foo->alluxio://0.1.2.3:19998/foo,gs://bar->alluxio://0.1.2.3:19998/bar\", " +
      "it means: " +
      "\"s3://foo/a.csv\" will be replaced to \"alluxio://0.1.2.3:19998/foo/a.csv\" and " +
      "\"gs://bar/b.csv\" will be replaced to \"alluxio://0.1.2.3:19998/bar/b.csv\". " +
      "To use this config, you have to mount the buckets to Alluxio by yourself. " +
      "If you set this config, spark.rapids.alluxio.automount.enabled won't be valid.")
    .startupOnly()
    .stringConf
    .toSequence
    .createOptional

  val ALLUXIO_AUTOMOUNT_ENABLED = conf("spark.rapids.alluxio.automount.enabled")
    .doc("Enable the feature of auto mounting the cloud storage to Alluxio. " +
      "It requires the Alluxio master is the same node of Spark driver node. " +
      "The Alluxio master's host and port will be read from alluxio.master.hostname and " +
      "alluxio.master.rpc.port(default: 19998) from ALLUXIO_HOME/conf/alluxio-site.properties, " +
      "then replace a cloud path which matches spark.rapids.alluxio.bucket.regex like " +
      "\"s3://bar/b.csv\" to \"alluxio://0.1.2.3:19998/bar/b.csv\", " +
      "and the bucket \"s3://bar\" will be mounted to \"/bar\" in Alluxio automatically.")
    .booleanConf
    .createWithDefault(false)

  val ALLUXIO_BUCKET_REGEX = conf("spark.rapids.alluxio.bucket.regex")
    .doc("A regex to decide which bucket should be auto-mounted to Alluxio. " +
      "E.g. when setting as \"^s3://bucket.*\", " +
      "the bucket which starts with \"s3://bucket\" will be mounted to Alluxio " +
      "and the path \"s3://bucket-foo/a.csv\" will be replaced to " +
      "\"alluxio://0.1.2.3:19998/bucket-foo/a.csv\". " +
      "It's only valid when setting spark.rapids.alluxio.automount.enabled=true. " +
      "The default value matches all the buckets in \"s3://\" or \"s3a://\" scheme.")
    .stringConf
    .createWithDefault("^s3a{0,1}://.*")

  val ALLUXIO_USER = conf("spark.rapids.alluxio.user")
      .doc("Alluxio user is set on the Alluxio client, " +
          "which is used to mount or get information. " +
          "By default it should be the user that running the Alluxio processes. " +
          "The default value is ubuntu.")
      .stringConf
      .createWithDefault("ubuntu")

  val ALLUXIO_REPLACEMENT_ALGO = conf("spark.rapids.alluxio.replacement.algo")
    .doc("The algorithm used when replacing the UFS path with the Alluxio path. CONVERT_TIME " +
      "and TASK_TIME are the valid options. CONVERT_TIME indicates that we do it " +
      "when we convert it to a GPU file read, this has extra overhead of creating an entirely " +
      "new file index, which requires listing the files and getting all new file info from " +
      "Alluxio. TASK_TIME replaces the path as late as possible inside of the task. " +
      "By waiting and replacing it at task time, it just replaces " +
      "the path without fetching the file information again, this is faster " +
      "but doesn't update locality information if that has a bit impact on performance.")
    .stringConf
    .checkValues(Set("CONVERT_TIME", "TASK_TIME"))
    .createWithDefault("TASK_TIME")

  val ALLUXIO_LARGE_FILE_THRESHOLD = conf("spark.rapids.alluxio.large.file.threshold")
    .doc("The threshold is used to identify whether average size of files is large " +
      "when reading from S3. If reading large files from S3 and " +
      "the disks used by Alluxio are slow, " +
      "directly reading from S3 is better than reading caches from Alluxio, " +
      "because S3 network bandwidth is faster than local disk. " +
      "This improvement takes effect when spark.rapids.alluxio.slow.disk is enabled.")
    .bytesConf(ByteUnit.BYTE)
    .createWithDefault(64 * 1024 * 1024) // 64M

  val ALLUXIO_SLOW_DISK = conf("spark.rapids.alluxio.slow.disk")
    .doc("Indicates whether the disks used by Alluxio are slow. " +
      "If it's true and reading S3 large files, " +
      "Rapids Accelerator reads from S3 directly instead of reading from Alluxio caches. " +
      "Refer to spark.rapids.alluxio.large.file.threshold which defines a threshold that " +
      "identifying whether files are large. " +
      "Typically, it's slow disks if speed is less than 300M/second. " +
      "If using convert time spark.rapids.alluxio.replacement.algo, " +
      "this may not apply to all file types like Delta files")
    .booleanConf
    .createWithDefault(true)

  // USER FACING DEBUG CONFIGS

  val SHUFFLE_COMPRESSION_MAX_BATCH_MEMORY =
    conf("spark.rapids.shuffle.compression.maxBatchMemory")
      .internal()
      .bytesConf(ByteUnit.BYTE)
      .createWithDefault(1024 * 1024 * 1024)

  val EXPLAIN = conf("spark.rapids.sql.explain")
    .doc("Explain why some parts of a query were not placed on a GPU or not. Possible " +
      "values are ALL: print everything, NONE: print nothing, NOT_ON_GPU: print only parts of " +
      "a query that did not go on the GPU")
    .commonlyUsed()
    .stringConf
    .createWithDefault("NOT_ON_GPU")

  val SHIMS_PROVIDER_OVERRIDE = conf("spark.rapids.shims-provider-override")
    .internal()
    .startupOnly()
    .doc("Overrides the automatic Spark shim detection logic and forces a specific shims " +
      "provider class to be used. Set to the fully qualified shims provider class to use. " +
      "If you are using a custom Spark version such as Spark 3.1.1.0 then this can be used to " +
      "specify the shims provider that matches the base Spark version of Spark 3.1.1, i.e.: " +
      "com.nvidia.spark.rapids.shims.spark311.SparkShimServiceProvider. If you modified Spark " +
      "then there is no guarantee the RAPIDS Accelerator will function properly." +
      "When tested in a combined jar with other Shims, it's expected that the provided " +
      "implementation follows the same convention as existing Spark shims. If its class" +
      " name has the form com.nvidia.spark.rapids.shims.<shimId>.YourSparkShimServiceProvider. " +
      "The last package name component, i.e., shimId, can be used in the combined jar as the root" +
      " directory /shimId for any incompatible classes. When tested in isolation, no special " +
      "jar root is required"
    )
    .stringConf
    .createOptional

  val CUDF_VERSION_OVERRIDE = conf("spark.rapids.cudfVersionOverride")
    .internal()
    .startupOnly()
    .doc("Overrides the cudf version compatibility check between cudf jar and RAPIDS Accelerator " +
      "jar. If you are sure that the cudf jar which is mentioned in the classpath is compatible " +
      "with the RAPIDS Accelerator version, then set this to true.")
    .booleanConf
    .createWithDefault(false)

  object AllowMultipleJars extends Enumeration {
    val ALWAYS, SAME_REVISION, NEVER = Value
  }

  val ALLOW_MULTIPLE_JARS = conf("spark.rapids.sql.allowMultipleJars")
    .startupOnly()
    .doc("Allow multiple rapids-4-spark, spark-rapids-jni, and cudf jars on the classpath. " +
      "Spark will take the first one it finds, so the version may not be expected. Possisble " +
      "values are ALWAYS: allow all jars, SAME_REVISION: only allow jars with the same " +
      "revision, NEVER: do not allow multiple jars at all.")
    .stringConf
    .transform(_.toUpperCase(java.util.Locale.ROOT))
    .checkValues(AllowMultipleJars.values.map(_.toString))
    .createWithDefault(AllowMultipleJars.SAME_REVISION.toString)

  val ALLOW_DISABLE_ENTIRE_PLAN = conf("spark.rapids.allowDisableEntirePlan")
    .internal()
    .doc("The plugin has the ability to detect possibe incompatibility with some specific " +
      "queries and cluster configurations. In those cases the plugin will disable GPU support " +
      "for the entire query. Set this to false if you want to override that behavior, but use " +
      "with caution.")
    .booleanConf
    .createWithDefault(true)

  val OPTIMIZER_ENABLED = conf("spark.rapids.sql.optimizer.enabled")
      .internal()
      .doc("Enable cost-based optimizer that will attempt to avoid " +
          "transitions to GPU for operations that will not result in improved performance " +
          "over CPU")
      .booleanConf
      .createWithDefault(false)

  val OPTIMIZER_EXPLAIN = conf("spark.rapids.sql.optimizer.explain")
      .internal()
      .doc("Explain why some parts of a query were not placed on a GPU due to " +
          "optimization rules. Possible values are ALL: print everything, NONE: print nothing")
      .stringConf
      .createWithDefault("NONE")

  val OPTIMIZER_DEFAULT_ROW_COUNT = conf("spark.rapids.sql.optimizer.defaultRowCount")
    .internal()
    .doc("The cost-based optimizer uses estimated row counts to calculate costs and sometimes " +
      "there is no row count available so we need a default assumption to use in this case")
    .longConf
    .createWithDefault(1000000)

  val OPTIMIZER_CLASS_NAME = conf("spark.rapids.sql.optimizer.className")
    .internal()
    .doc("Optimizer implementation class name. The class must implement the " +
      "com.nvidia.spark.rapids.Optimizer trait")
    .stringConf
    .createWithDefault("com.nvidia.spark.rapids.CostBasedOptimizer")

  val OPTIMIZER_DEFAULT_CPU_OPERATOR_COST = conf("spark.rapids.sql.optimizer.cpu.exec.default")
    .internal()
    .doc("Default per-row CPU cost of executing an operator, in seconds")
    .doubleConf
    .createWithDefault(0.0002)

  val OPTIMIZER_DEFAULT_CPU_EXPRESSION_COST = conf("spark.rapids.sql.optimizer.cpu.expr.default")
    .internal()
    .doc("Default per-row CPU cost of evaluating an expression, in seconds")
    .doubleConf
    .createWithDefault(0.0)

  val OPTIMIZER_DEFAULT_GPU_OPERATOR_COST = conf("spark.rapids.sql.optimizer.gpu.exec.default")
      .internal()
      .doc("Default per-row GPU cost of executing an operator, in seconds")
      .doubleConf
      .createWithDefault(0.0001)

  val OPTIMIZER_DEFAULT_GPU_EXPRESSION_COST = conf("spark.rapids.sql.optimizer.gpu.expr.default")
      .internal()
      .doc("Default per-row GPU cost of evaluating an expression, in seconds")
      .doubleConf
      .createWithDefault(0.0)

  val OPTIMIZER_CPU_READ_SPEED = conf(
    "spark.rapids.sql.optimizer.cpuReadSpeed")
      .internal()
      .doc("Speed of reading data from CPU memory in GB/s")
      .doubleConf
      .createWithDefault(30.0)

  val OPTIMIZER_CPU_WRITE_SPEED = conf(
    "spark.rapids.sql.optimizer.cpuWriteSpeed")
    .internal()
    .doc("Speed of writing data to CPU memory in GB/s")
    .doubleConf
    .createWithDefault(30.0)

  val OPTIMIZER_GPU_READ_SPEED = conf(
    "spark.rapids.sql.optimizer.gpuReadSpeed")
    .internal()
    .doc("Speed of reading data from GPU memory in GB/s")
    .doubleConf
    .createWithDefault(320.0)

  val OPTIMIZER_GPU_WRITE_SPEED = conf(
    "spark.rapids.sql.optimizer.gpuWriteSpeed")
    .internal()
    .doc("Speed of writing data to GPU memory in GB/s")
    .doubleConf
    .createWithDefault(320.0)

  val USE_ARROW_OPT = conf("spark.rapids.arrowCopyOptimizationEnabled")
    .doc("Option to turn off using the optimized Arrow copy code when reading from " +
      "ArrowColumnVector in HostColumnarToGpu. Left as internal as user shouldn't " +
      "have to turn it off, but its convenient for testing.")
    .internal()
    .booleanConf
    .createWithDefault(true)

  val SPARK_GPU_RESOURCE_NAME = conf("spark.rapids.gpu.resourceName")
    .doc("The name of the Spark resource that represents a GPU that you want the plugin to use " +
      "if using custom resources with Spark.")
    .startupOnly()
    .stringConf
    .createWithDefault("gpu")

  val SUPPRESS_PLANNING_FAILURE = conf("spark.rapids.sql.suppressPlanningFailure")
    .doc("Option to fallback an individual query to CPU if an unexpected condition prevents the " +
      "query plan from being converted to a GPU-enabled one. Note this is different from " +
      "a normal CPU fallback for a yet-to-be-supported Spark SQL feature. If this happens " +
      "the error should be reported and investigated as a GitHub issue.")
    .booleanConf
    .createWithDefault(value = false)

  val ENABLE_FAST_SAMPLE = conf("spark.rapids.sql.fast.sample")
    .doc("Option to turn on fast sample. If enable it is inconsistent with CPU sample " +
      "because of GPU sample algorithm is inconsistent with CPU.")
    .booleanConf
    .createWithDefault(value = false)

  val DETECT_DELTA_LOG_QUERIES = conf("spark.rapids.sql.detectDeltaLogQueries")
    .doc("Queries against Delta Lake _delta_log JSON files are not efficient on the GPU. When " +
      "this option is enabled, the plugin will attempt to detect these queries and fall back " +
      "to the CPU.")
    .booleanConf
    .createWithDefault(value = true)

  val DETECT_DELTA_CHECKPOINT_QUERIES = conf("spark.rapids.sql.detectDeltaCheckpointQueries")
    .doc("Queries against Delta Lake _delta_log checkpoint Parquet files are not efficient on " +
      "the GPU. When this option is enabled, the plugin will attempt to detect these queries " +
      "and fall back to the CPU.")
    .booleanConf
    .createWithDefault(value = true)

  val NUM_FILES_FILTER_PARALLEL = conf("spark.rapids.sql.coalescing.reader.numFilterParallel")
    .doc("This controls the number of files the coalescing reader will run " +
      "in each thread when it filters blocks for reading. If this value is greater than zero " +
      "the files will be filtered in a multithreaded manner where each thread filters " +
      "the number of files set by this config. If this is set to zero the files are " +
      "filtered serially. This uses the same thread pool as the multithreaded reader, " +
      s"see $MULTITHREAD_READ_NUM_THREADS. Note that filtering multithreaded " +
      "is useful with Alluxio.")
    .integerConf
    .createWithDefault(value = 0)

  val CONCURRENT_WRITER_PARTITION_FLUSH_SIZE =
    conf("spark.rapids.sql.concurrentWriterPartitionFlushSize")
        .doc("The flush size of the concurrent writer cache in bytes for each partition. " +
            "If specified spark.sql.maxConcurrentOutputFileWriters, use concurrent writer to " +
            "write data. Concurrent writer first caches data for each partition and begins to " +
            "flush the data if it finds one partition with a size that is greater than or equal " +
            "to this config. The default value is 0, which will try to select a size based off " +
            "of file type specific configs. E.g.: It uses `write.parquet.row-group-size-bytes` " +
            "config for Parquet type and `orc.stripe.size` config for Orc type. " +
            "If the value is greater than 0, will use this positive value." +
            "Max value may get better performance but not always, because concurrent writer uses " +
            "spillable cache and big value may cause more IO swaps.")
        .bytesConf(ByteUnit.BYTE)
        .createWithDefault(0L)

  val NUM_SUB_PARTITIONS = conf("spark.rapids.sql.join.hash.numSubPartitions")
    .doc("The number of partitions for the repartition in each partition for big hash join. " +
      "GPU will try to repartition the data into smaller partitions in each partition when the " +
      "data from the build side is too large to fit into a single batch.")
    .internal()
    .integerConf
    .createWithDefault(16)

  val ENABLE_AQE_EXCHANGE_REUSE_FIXUP = conf("spark.rapids.sql.aqeExchangeReuseFixup.enable")
      .doc("Option to turn on the fixup of exchange reuse when running with " +
          "adaptive query execution.")
      .internal()
      .booleanConf
      .createWithDefault(true)

  val CHUNKED_PACK_POOL_SIZE = conf("spark.rapids.sql.chunkedPack.poolSize")
      .doc("Amount of GPU memory (in bytes) to set aside at startup for the chunked pack " +
           "scratch space, needed during spill from GPU to host memory. As a rule of thumb, each " +
           "column should see around 200B that will be allocated from this pool. " +
           "With the default of 10MB, a table of ~60,000 columns can be spilled using only this " +
           "pool. If this config is 0B, or if allocations fail, the plugin will retry with " +
           "the regular GPU memory resource.")
      .internal()
      .bytesConf(ByteUnit.BYTE)
      .createWithDefault(10L*1024*1024)

  val CHUNKED_PACK_BOUNCE_BUFFER_SIZE = conf("spark.rapids.sql.chunkedPack.bounceBufferSize")
      .doc("Amount of GPU memory (in bytes) to set aside at startup for the chunked pack " +
          "bounce buffer, needed during spill from GPU to host memory. ")
      .internal()
      .bytesConf(ByteUnit.BYTE)
      .checkValue(v => v >= 1L*1024*1024,
        "The chunked pack bounce buffer must be at least 1MB in size")
      .createWithDefault(128L * 1024 * 1024)

  val SPILL_TO_DISK_BOUNCE_BUFFER_SIZE =
    conf("spark.rapids.memory.host.spillToDiskBounceBufferSize")
      .doc("Amount of host memory (in bytes) to set aside at startup for the " +
          "bounce buffer used for gpu to disk spill that bypasses the host store.")
      .internal()
      .bytesConf(ByteUnit.BYTE)
      .checkValue(v => v >= 1,
        "The gpu to disk spill bounce buffer must have a positive size")
      .createWithDefault(128L * 1024 * 1024)

  val SPLIT_UNTIL_SIZE_OVERRIDE = conf("spark.rapids.sql.test.overrides.splitUntilSize")
      .doc("Only for tests: override the value of GpuDeviceManager.splitUntilSize")
      .internal()
      .longConf
      .createOptional

  val TEST_IO_ENCRYPTION = conf("spark.rapids.test.io.encryption")
    .doc("Only for tests: verify for IO encryption")
    .internal()
    .booleanConf
    .createOptional

  val SKIP_GPU_ARCH_CHECK = conf("spark.rapids.skipGpuArchitectureCheck")
    .doc("When true, skips GPU architecture compatibility check. Note that this check " +
      "might still be present in cuDF.")
    .internal()
    .booleanConf
    .createWithDefault(false)

  private def printSectionHeader(category: String): Unit =
    println(s"\n### $category")

  private def printToggleHeader(category: String): Unit = {
    printSectionHeader(category)
    println("Name | Description | Default Value | Notes")
    println("-----|-------------|---------------|------------------")
  }

  private def printToggleHeaderWithSqlFunction(category: String): Unit = {
    printSectionHeader(category)
    println("Name | SQL Function(s) | Description | Default Value | Notes")
    println("-----|-----------------|-------------|---------------|------")
  }

  def help(asTable: Boolean = false): Unit = {
    helpCommon(asTable)
    helpAdvanced(asTable)
  }

  def helpCommon(asTable: Boolean = false): Unit = {
    if (asTable) {
      println("---")
      println("layout: page")
      println("title: Configuration")
      println("nav_order: 4")
      println("---")
      println(s"<!-- Generated by RapidsConf.help. DO NOT EDIT! -->")
      // scalastyle:off line.size.limit
      println("""# RAPIDS Accelerator for Apache Spark Configuration
        |The following is the list of options that `rapids-plugin-4-spark` supports.
        |
        |On startup use: `--conf [conf key]=[conf value]`. For example:
        |
        |```
<<<<<<< HEAD
        |${SPARK_HOME}/bin/spark-shell --jars rapids-4-spark_2.12-24.02.0-cuda11.jar \
=======
        |${SPARK_HOME}/bin/spark-shell --jars rapids-4-spark_2.12-24.04.0-SNAPSHOT-cuda11.jar \
>>>>>>> 3cf676fa
        |--conf spark.plugins=com.nvidia.spark.SQLPlugin \
        |--conf spark.rapids.sql.concurrentGpuTasks=2
        |```
        |
        |At runtime use: `spark.conf.set("[conf key]", [conf value])`. For example:
        |
        |```
        |scala> spark.conf.set("spark.rapids.sql.concurrentGpuTasks", 2)
        |```
        |
        | All configs can be set on startup, but some configs, especially for shuffle, will not
        | work if they are set at runtime. Please check the column of "Applicable at" to see
        | when the config can be set. "Startup" means only valid on startup, "Runtime" means
        | valid on both startup and runtime.
        |""".stripMargin)
      // scalastyle:on line.size.limit
      println("\n## General Configuration\n")
      println("Name | Description | Default Value | Applicable at")
      println("-----|-------------|--------------|--------------")
    } else {
      println("Commonly Used Rapids Configs:")
    }
    val allConfs = registeredConfs.clone()
    allConfs.append(RapidsPrivateUtil.getPrivateConfigs(): _*)
    val outputConfs = allConfs.filter(_.isCommonlyUsed)
    outputConfs.sortBy(_.key).foreach(_.help(asTable))
    if (asTable) {
      // scalastyle:off line.size.limit
      println("""
        |For more advanced configs, please refer to the [RAPIDS Accelerator for Apache Spark Advanced Configuration](./additional-functionality/advanced_configs.md) page.
        |""".stripMargin)
      // scalastyle:on line.size.limit
    }
  }

  def helpAdvanced(asTable: Boolean = false): Unit = {
    if (asTable) {
      println("---")
      println("layout: page")
      // print advanced configuration
      println("title: Advanced Configuration")
      println("parent: Additional Functionality")
      println("nav_order: 10")
      println("---")
      println(s"<!-- Generated by RapidsConf.help. DO NOT EDIT! -->")
      // scalastyle:off line.size.limit
      println("""# RAPIDS Accelerator for Apache Spark Advanced Configuration
        |Most users will not need to modify the configuration options listed below.
        |They are documented here for completeness and advanced usage.
        |
        |The following configuration options are supported by the RAPIDS Accelerator for Apache Spark.
        |
        |For commonly used configurations and examples of setting options, please refer to the
        |[RAPIDS Accelerator for Configuration](../configs.md) page.
        |""".stripMargin)
      // scalastyle:on line.size.limit
      println("\n## Advanced Configuration\n")

      println("Name | Description | Default Value | Applicable at")
      println("-----|-------------|--------------|--------------")
    } else {
      println("Advanced Rapids Configs:")
    }
    val allConfs = registeredConfs.clone()
    allConfs.append(RapidsPrivateUtil.getPrivateConfigs(): _*)
    val outputConfs = allConfs.filterNot(_.isCommonlyUsed)
    outputConfs.sortBy(_.key).foreach(_.help(asTable))
    if (asTable) {
      println("")
      // scalastyle:off line.size.limit
      println("""## Supported GPU Operators and Fine Tuning
        |_The RAPIDS Accelerator for Apache Spark_ can be configured to enable or disable specific
        |GPU accelerated expressions.  Enabled expressions are candidates for GPU execution. If the
        |expression is configured as disabled, the accelerator plugin will not attempt replacement,
        |and it will run on the CPU.
        |
        |Please leverage the [`spark.rapids.sql.explain`](#sql.explain) setting to get
        |feedback from the plugin as to why parts of a query may not be executing on the GPU.
        |
        |**NOTE:** Setting
        |[`spark.rapids.sql.incompatibleOps.enabled=true`](#sql.incompatibleOps.enabled)
        |will enable all the settings in the table below which are not enabled by default due to
        |incompatibilities.""".stripMargin)
      // scalastyle:on line.size.limit

      printToggleHeaderWithSqlFunction("Expressions\n")
    }
    GpuOverrides.expressions.values.toSeq.sortBy(_.tag.toString).foreach { rule =>
      val sqlFunctions =
        ConfHelper.getSqlFunctionsForClass(rule.tag.runtimeClass).map(_.mkString(", "))

      // this is only for formatting, this is done to ensure the table has a column for a
      // row where there isn't a SQL function
      rule.confHelp(asTable, Some(sqlFunctions.getOrElse(" ")))
    }
    if (asTable) {
      printToggleHeader("Execution\n")
    }
    GpuOverrides.execs.values.toSeq.sortBy(_.tag.toString).foreach(_.confHelp(asTable))
    if (asTable) {
      printToggleHeader("Commands\n")
    }
    GpuOverrides.commonRunnableCmds.values.toSeq.sortBy(_.tag.toString).foreach(_.confHelp(asTable))
    if (asTable) {
      printToggleHeader("Scans\n")
    }
    GpuOverrides.scans.values.toSeq.sortBy(_.tag.toString).foreach(_.confHelp(asTable))
    if (asTable) {
      printToggleHeader("Partitioning\n")
    }
    GpuOverrides.parts.values.toSeq.sortBy(_.tag.toString).foreach(_.confHelp(asTable))
  }
  def main(args: Array[String]): Unit = {
    // Include the configs in PythonConfEntries
    com.nvidia.spark.rapids.python.PythonConfEntries.init()
    val configs = new FileOutputStream(new File(args(0)))
    Console.withOut(configs) {
      Console.withErr(configs) {
        RapidsConf.helpCommon(true)
      }
    }
    val advanced = new FileOutputStream(new File(args(1)))
    Console.withOut(advanced) {
      Console.withErr(advanced) {
        RapidsConf.helpAdvanced(true)
      }
    }
  }
}

class RapidsConf(conf: Map[String, String]) extends Logging {

  import ConfHelper._
  import RapidsConf._

  def this(sqlConf: SQLConf) = {
    this(sqlConf.getAllConfs)
  }

  def this(sparkConf: SparkConf) = {
    this(Map(sparkConf.getAll: _*))
  }

  def get[T](entry: ConfEntry[T]): T = {
    entry.get(conf)
  }

  lazy val rapidsConfMap: util.Map[String, String] = conf.filterKeys(
    _.startsWith("spark.rapids.")).toMap.asJava

  lazy val metricsLevel: String = get(METRICS_LEVEL)

  lazy val isSqlEnabled: Boolean = get(SQL_ENABLED)

  lazy val isSqlExecuteOnGPU: Boolean = get(SQL_MODE).equals("executeongpu")

  lazy val isSqlExplainOnlyEnabled: Boolean = get(SQL_MODE).equals("explainonly")

  lazy val isUdfCompilerEnabled: Boolean = get(UDF_COMPILER_ENABLED)

  lazy val exportColumnarRdd: Boolean = get(EXPORT_COLUMNAR_RDD)

  lazy val shuffledHashJoinOptimizeShuffle: Boolean = get(SHUFFLED_HASH_JOIN_OPTIMIZE_SHUFFLE)

  lazy val useShuffledSymmetricHashJoin: Boolean = get(USE_SHUFFLED_SYMMETRIC_HASH_JOIN)

  lazy val stableSort: Boolean = get(STABLE_SORT)

  lazy val isFileScanPrunePartitionEnabled: Boolean = get(FILE_SCAN_PRUNE_PARTITION_ENABLED)

  lazy val isIncompatEnabled: Boolean = get(INCOMPATIBLE_OPS)

  lazy val incompatDateFormats: Boolean = get(INCOMPATIBLE_DATE_FORMATS)

  lazy val includeImprovedFloat: Boolean = get(IMPROVED_FLOAT_OPS)

  lazy val pinnedPoolSize: Long = get(PINNED_POOL_SIZE)

  lazy val pinnedPoolCuioDefault: Boolean = get(PINNED_POOL_SET_CUIO_DEFAULT)

  lazy val offHeapLimitEnabled: Boolean = get(OFF_HEAP_LIMIT_ENABLED)

  lazy val offHeapLimit: Option[Long] = get(OFF_HEAP_LIMIT_SIZE)

  lazy val perTaskOverhead: Long = get(TASK_OVERHEAD_SIZE)

  lazy val concurrentGpuTasks: Int = get(CONCURRENT_GPU_TASKS)

  lazy val isTestEnabled: Boolean = get(TEST_CONF)

  /**
   * Convert a string value to the injection configuration OomInjection.
   *
   * The new format is a CSV in any order
   *  "num_ooms=<integer>,skip=<integer>,type=<string value of OomInjectionType>"
   *
   * "type" maps to OomInjectionType to run count against oomCount and skipCount
   * "num_ooms" maps to oomCount (default 1), the number of allocations resulting in an OOM
   * "skip" maps to skipCount (default 0), the number of matching  allocations to skip before
   * injecting an OOM at the skip+1st allocation.
   * *split* maps to withSplit (default false), determining whether to inject
   * *SplitAndRetryOOM instead of plain *RetryOOM exceptions
   *
   * For backwards compatibility support existing binary configuration
   *   "false", disabled, i.e. oomCount=0, skipCount=0, injectionType=None
   *   "true" or anything else but "false"  yields the default
   *      oomCount=1, skipCount=0, injectionType=CPU_OR_GPU, withSplit=false
   */
  lazy val testRetryOOMInjectionMode : OomInjectionConf = {
    get(TEST_RETRY_OOM_INJECTION_MODE).toLowerCase match {
      case "false" =>
        OomInjectionConf(numOoms = 0, skipCount = 0,
        oomInjectionFilter = OomInjectionType.CPU_OR_GPU, withSplit = false)
      case "true" =>
        OomInjectionConf(numOoms = 1, skipCount = 0,
          oomInjectionFilter = OomInjectionType.CPU_OR_GPU, withSplit = false)
      case injectConfStr =>
        val injectConfMap = injectConfStr.split(',').map(_.split('=')).collect {
          case Array(k, v) => k -> v
        }.toMap
        val numOoms = injectConfMap.getOrElse("num_ooms", 1.toString)
        val skipCount = injectConfMap.getOrElse("skip", 0.toString)
        val oomFilterStr = injectConfMap
          .getOrElse("type", OomInjectionType.CPU_OR_GPU.toString)
          .toUpperCase()
        val oomFilter = OomInjectionType.valueOf(oomFilterStr)
        val withSplit = injectConfMap.getOrElse("split", false.toString)
        val ret = OomInjectionConf(
          numOoms = numOoms.toInt,
          skipCount = skipCount.toInt,
          oomInjectionFilter = oomFilter,
          withSplit = withSplit.toBoolean
        )
        logDebug(s"Parsed ${ret} from ${injectConfStr} via injectConfMap=${injectConfMap}");
        ret
    }
  }

  lazy val testingAllowedNonGpu: Seq[String] = get(TEST_ALLOWED_NONGPU)

  lazy val validateExecsInGpuPlan: Seq[String] = get(TEST_VALIDATE_EXECS_ONGPU)

  lazy val logQueryTransformations: Boolean = get(LOG_TRANSFORMATIONS)

  lazy val rmmDebugLocation: String = get(RMM_DEBUG)

  lazy val sparkRmmDebugLocation: String = get(SPARK_RMM_STATE_DEBUG)

  lazy val sparkRmmStateEnable: Boolean = get(SPARK_RMM_STATE_ENABLE)

  lazy val gpuOomDumpDir: Option[String] = get(GPU_OOM_DUMP_DIR)

  lazy val gpuOomMaxRetries: Int = get(GPU_OOM_MAX_RETRIES)

  lazy val gpuCoreDumpDir: Option[String] = get(GPU_COREDUMP_DIR)

  lazy val gpuCoreDumpPipePattern: String = get(GPU_COREDUMP_PIPE_PATTERN)

  lazy val isGpuCoreDumpFull: Boolean = get(GPU_COREDUMP_FULL)

  lazy val isGpuCoreDumpCompressed: Boolean = get(GPU_COREDUMP_COMPRESS)

  lazy val gpuCoreDumpCompressionCodec: String = get(GPU_COREDUMP_COMPRESSION_CODEC)

  lazy val isUvmEnabled: Boolean = get(UVM_ENABLED)

  lazy val isPooledMemEnabled: Boolean = get(POOLED_MEM)

  lazy val rmmPool: String = {
    var pool = get(RMM_POOL)
    if ("ASYNC".equalsIgnoreCase(pool)) {
      val driverVersion = Cuda.getDriverVersion
      val runtimeVersion = Cuda.getRuntimeVersion
      var fallbackMessage: Option[String] = None
      if (runtimeVersion < 11020 || driverVersion < 11020) {
        fallbackMessage = Some("CUDA runtime/driver does not support the ASYNC allocator")
      } else if (driverVersion < 11050) {
        fallbackMessage = Some("CUDA drivers before 11.5 have known incompatibilities with " +
          "the ASYNC allocator")
      }
      if (fallbackMessage.isDefined) {
        logWarning(s"${fallbackMessage.get}, falling back to ARENA")
        pool = "ARENA"
      }
    }
    pool
  }

  lazy val rmmExactAlloc: Option[Long] = get(RMM_EXACT_ALLOC)

  lazy val rmmAllocFraction: Double = get(RMM_ALLOC_FRACTION)

  lazy val rmmAllocMaxFraction: Double = get(RMM_ALLOC_MAX_FRACTION)

  lazy val rmmAllocMinFraction: Double = get(RMM_ALLOC_MIN_FRACTION)

  lazy val rmmAllocReserve: Long = get(RMM_ALLOC_RESERVE)

  lazy val hostSpillStorageSize: Long = get(HOST_SPILL_STORAGE_SIZE)

  lazy val isUnspillEnabled: Boolean = get(UNSPILL)

  lazy val needDecimalGuarantees: Boolean = get(NEED_DECIMAL_OVERFLOW_GUARANTEES)

  lazy val gpuTargetBatchSizeBytes: Long = get(GPU_BATCH_SIZE_BYTES)

  lazy val isWindowCollectListEnabled: Boolean = get(ENABLE_WINDOW_COLLECT_LIST)

  lazy val isWindowCollectSetEnabled: Boolean = get(ENABLE_WINDOW_COLLECT_SET)

  lazy val isWindowUnboundedAggEnabled: Boolean = get(ENABLE_WINDOW_UNBOUNDED_AGG)

  lazy val isFloatAggEnabled: Boolean = get(ENABLE_FLOAT_AGG)

  lazy val explain: String = get(EXPLAIN)

  lazy val shouldExplain: Boolean = !explain.equalsIgnoreCase("NONE")

  lazy val shouldExplainAll: Boolean = explain.equalsIgnoreCase("ALL")

  lazy val chunkedReaderEnabled: Boolean = get(CHUNKED_READER)

  lazy val chunkedSubPageReaderEnabled: Boolean = get(CHUNKED_SUBPAGE_READER)

  lazy val maxReadBatchSizeRows: Int = get(MAX_READER_BATCH_SIZE_ROWS)

  lazy val maxReadBatchSizeBytes: Long = get(MAX_READER_BATCH_SIZE_BYTES)

  lazy val maxGpuColumnSizeBytes: Long = get(MAX_GPU_COLUMN_SIZE_BYTES)

  lazy val parquetDebugDumpPrefix: Option[String] = get(PARQUET_DEBUG_DUMP_PREFIX)

  lazy val parquetDebugDumpAlways: Boolean = get(PARQUET_DEBUG_DUMP_ALWAYS)

  lazy val orcDebugDumpPrefix: Option[String] = get(ORC_DEBUG_DUMP_PREFIX)

  lazy val orcDebugDumpAlways: Boolean = get(ORC_DEBUG_DUMP_ALWAYS)

  lazy val avroDebugDumpPrefix: Option[String] = get(AVRO_DEBUG_DUMP_PREFIX)

  lazy val avroDebugDumpAlways: Boolean = get(AVRO_DEBUG_DUMP_ALWAYS)

  lazy val hashAggReplaceMode: String = get(HASH_AGG_REPLACE_MODE)

  lazy val partialMergeDistinctEnabled: Boolean = get(PARTIAL_MERGE_DISTINCT_ENABLED)

  lazy val enableReplaceSortMergeJoin: Boolean = get(ENABLE_REPLACE_SORTMERGEJOIN)

  lazy val enableHashOptimizeSort: Boolean = get(ENABLE_HASH_OPTIMIZE_SORT)

  lazy val areInnerJoinsEnabled: Boolean = get(ENABLE_INNER_JOIN)

  lazy val areCrossJoinsEnabled: Boolean = get(ENABLE_CROSS_JOIN)

  lazy val areLeftOuterJoinsEnabled: Boolean = get(ENABLE_LEFT_OUTER_JOIN)

  lazy val areRightOuterJoinsEnabled: Boolean = get(ENABLE_RIGHT_OUTER_JOIN)

  lazy val areFullOuterJoinsEnabled: Boolean = get(ENABLE_FULL_OUTER_JOIN)

  lazy val areLeftSemiJoinsEnabled: Boolean = get(ENABLE_LEFT_SEMI_JOIN)

  lazy val areLeftAntiJoinsEnabled: Boolean = get(ENABLE_LEFT_ANTI_JOIN)

  lazy val areExistenceJoinsEnabled: Boolean = get(ENABLE_EXISTENCE_JOIN)

  lazy val isCastDecimalToFloatEnabled: Boolean = get(ENABLE_CAST_DECIMAL_TO_FLOAT)

  lazy val isCastFloatToDecimalEnabled: Boolean = get(ENABLE_CAST_FLOAT_TO_DECIMAL)

  lazy val isCastFloatToStringEnabled: Boolean = get(ENABLE_CAST_FLOAT_TO_STRING)

  lazy val isFloatFormatNumberEnabled: Boolean = get(ENABLE_FLOAT_FORMAT_NUMBER)

  lazy val isCastStringToTimestampEnabled: Boolean = get(ENABLE_CAST_STRING_TO_TIMESTAMP)

  lazy val hasExtendedYearValues: Boolean = get(HAS_EXTENDED_YEAR_VALUES)

  lazy val isCastStringToFloatEnabled: Boolean = get(ENABLE_CAST_STRING_TO_FLOAT)

  lazy val isCastFloatToIntegralTypesEnabled: Boolean = get(ENABLE_CAST_FLOAT_TO_INTEGRAL_TYPES)

  lazy val isProjectAstEnabled: Boolean = get(ENABLE_PROJECT_AST)

  lazy val isTieredProjectEnabled: Boolean = get(ENABLE_TIERED_PROJECT)

  lazy val isExpandPreprojectEnabled: Boolean = get(ENABLE_EXPAND_PREPROJECT)

  lazy val multiThreadReadNumThreads: Int = {
    // Use the largest value set among all the options.
    val deprecatedConfs = Seq(
      PARQUET_MULTITHREAD_READ_NUM_THREADS,
      ORC_MULTITHREAD_READ_NUM_THREADS,
      AVRO_MULTITHREAD_READ_NUM_THREADS)
    val values = get(MULTITHREAD_READ_NUM_THREADS) +: deprecatedConfs.flatMap { deprecatedConf =>
      val confValue = get(deprecatedConf)
      confValue.foreach { _ =>
        logWarning(s"$deprecatedConf is deprecated, use $MULTITHREAD_READ_NUM_THREADS. " +
          "Conflicting multithreaded read thread count settings will use the largest value.")
      }
      confValue
    }
    values.max
  }

  lazy val numFilesFilterParallel: Int = get(NUM_FILES_FILTER_PARALLEL)

  lazy val isParquetEnabled: Boolean = get(ENABLE_PARQUET)

  lazy val isParquetInt96WriteEnabled: Boolean = get(ENABLE_PARQUET_INT96_WRITE)

  lazy val parquetReaderFooterType: ParquetFooterReaderType.Value = {
    get(PARQUET_READER_FOOTER_TYPE) match {
      case "AUTO" => ParquetFooterReaderType.AUTO
      case "NATIVE" => ParquetFooterReaderType.NATIVE
      case "JAVA" => ParquetFooterReaderType.JAVA
      case other =>
        throw new IllegalArgumentException(s"Internal Error $other is not supported for " +
            s"${PARQUET_READER_FOOTER_TYPE.key}")
    }
  }

  lazy val isParquetPerFileReadEnabled: Boolean =
    RapidsReaderType.withName(get(PARQUET_READER_TYPE)) == RapidsReaderType.PERFILE

  lazy val isParquetAutoReaderEnabled: Boolean =
    RapidsReaderType.withName(get(PARQUET_READER_TYPE)) == RapidsReaderType.AUTO

  lazy val isParquetCoalesceFileReadEnabled: Boolean = isParquetAutoReaderEnabled ||
    RapidsReaderType.withName(get(PARQUET_READER_TYPE)) == RapidsReaderType.COALESCING

  lazy val isParquetMultiThreadReadEnabled: Boolean = isParquetAutoReaderEnabled ||
    RapidsReaderType.withName(get(PARQUET_READER_TYPE)) == RapidsReaderType.MULTITHREADED

  lazy val maxNumParquetFilesParallel: Int = get(PARQUET_MULTITHREAD_READ_MAX_NUM_FILES_PARALLEL)

  lazy val isParquetReadEnabled: Boolean = get(ENABLE_PARQUET_READ)

  lazy val getMultithreadedCombineThreshold: Long =
    get(READER_MULTITHREADED_COMBINE_THRESHOLD)

  lazy val getMultithreadedCombineWaitTime: Int =
    get(READER_MULTITHREADED_COMBINE_WAIT_TIME)

  lazy val getMultithreadedReaderKeepOrder: Boolean =
    get(READER_MULTITHREADED_READ_KEEP_ORDER)

  lazy val isParquetWriteEnabled: Boolean = get(ENABLE_PARQUET_WRITE)

  lazy val isOrcEnabled: Boolean = get(ENABLE_ORC)

  lazy val isOrcReadEnabled: Boolean = get(ENABLE_ORC_READ)

  lazy val isOrcWriteEnabled: Boolean = get(ENABLE_ORC_WRITE)

  lazy val isOrcFloatTypesToStringEnable: Boolean = get(ENABLE_ORC_FLOAT_TYPES_TO_STRING)

  lazy val isOrcPerFileReadEnabled: Boolean =
    RapidsReaderType.withName(get(ORC_READER_TYPE)) == RapidsReaderType.PERFILE

  lazy val isOrcAutoReaderEnabled: Boolean =
    RapidsReaderType.withName(get(ORC_READER_TYPE)) == RapidsReaderType.AUTO

  lazy val isOrcCoalesceFileReadEnabled: Boolean = isOrcAutoReaderEnabled ||
    RapidsReaderType.withName(get(ORC_READER_TYPE)) == RapidsReaderType.COALESCING

  lazy val isOrcMultiThreadReadEnabled: Boolean = isOrcAutoReaderEnabled ||
    RapidsReaderType.withName(get(ORC_READER_TYPE)) == RapidsReaderType.MULTITHREADED

  lazy val maxNumOrcFilesParallel: Int = get(ORC_MULTITHREAD_READ_MAX_NUM_FILES_PARALLEL)

  lazy val isCsvEnabled: Boolean = get(ENABLE_CSV)

  lazy val isCsvReadEnabled: Boolean = get(ENABLE_CSV_READ)

  lazy val isCsvFloatReadEnabled: Boolean = get(ENABLE_READ_CSV_FLOATS)

  lazy val isCsvDoubleReadEnabled: Boolean = get(ENABLE_READ_CSV_DOUBLES)

  lazy val isCsvDecimalReadEnabled: Boolean = get(ENABLE_READ_CSV_DECIMALS)

  lazy val isJsonEnabled: Boolean = get(ENABLE_JSON)

  lazy val isJsonReadEnabled: Boolean = get(ENABLE_JSON_READ)

  lazy val isJsonFloatReadEnabled: Boolean = get(ENABLE_READ_JSON_FLOATS)

  lazy val isJsonDoubleReadEnabled: Boolean = get(ENABLE_READ_JSON_DOUBLES)

  lazy val isJsonDecimalReadEnabled: Boolean = get(ENABLE_READ_JSON_DECIMALS)

  lazy val isJsonMixedTypesAsStringEnabled: Boolean = get(ENABLE_READ_JSON_MIXED_TYPES_AS_STRING)

  lazy val isAvroEnabled: Boolean = get(ENABLE_AVRO)

  lazy val isAvroReadEnabled: Boolean = get(ENABLE_AVRO_READ)

  lazy val isAvroPerFileReadEnabled: Boolean =
    RapidsReaderType.withName(get(AVRO_READER_TYPE)) == RapidsReaderType.PERFILE

  lazy val isAvroAutoReaderEnabled: Boolean =
    RapidsReaderType.withName(get(AVRO_READER_TYPE)) == RapidsReaderType.AUTO

  lazy val isAvroCoalesceFileReadEnabled: Boolean = isAvroAutoReaderEnabled ||
    RapidsReaderType.withName(get(AVRO_READER_TYPE)) == RapidsReaderType.COALESCING

  lazy val isAvroMultiThreadReadEnabled: Boolean = isAvroAutoReaderEnabled ||
    RapidsReaderType.withName(get(AVRO_READER_TYPE)) == RapidsReaderType.MULTITHREADED

  lazy val maxNumAvroFilesParallel: Int = get(AVRO_MULTITHREAD_READ_MAX_NUM_FILES_PARALLEL)

  lazy val isDeltaWriteEnabled: Boolean = get(ENABLE_DELTA_WRITE)

  lazy val isIcebergEnabled: Boolean = get(ENABLE_ICEBERG)

  lazy val isIcebergReadEnabled: Boolean = get(ENABLE_ICEBERG_READ)

  lazy val isHiveDelimitedTextEnabled: Boolean = get(ENABLE_HIVE_TEXT)

  lazy val isHiveDelimitedTextReadEnabled: Boolean = get(ENABLE_HIVE_TEXT_READ)

  lazy val isHiveDelimitedTextWriteEnabled: Boolean = get(ENABLE_HIVE_TEXT_WRITE)

  lazy val shouldHiveReadFloats: Boolean = get(ENABLE_READ_HIVE_FLOATS)

  lazy val shouldHiveReadDoubles: Boolean = get(ENABLE_READ_HIVE_DOUBLES)

  lazy val shouldHiveReadDecimals: Boolean = get(ENABLE_READ_HIVE_DECIMALS)

  lazy val shuffleManagerEnabled: Boolean = get(SHUFFLE_MANAGER_ENABLED)

  lazy val shuffleManagerMode: String = get(SHUFFLE_MANAGER_MODE)

  lazy val shuffleTransportClassName: String = get(SHUFFLE_TRANSPORT_CLASS_NAME)

  lazy val shuffleTransportEarlyStartHeartbeatInterval: Int = get(
    SHUFFLE_TRANSPORT_EARLY_START_HEARTBEAT_INTERVAL)

  lazy val shuffleTransportEarlyStartHeartbeatTimeout: Int = get(
    SHUFFLE_TRANSPORT_EARLY_START_HEARTBEAT_TIMEOUT)

  lazy val shuffleTransportEarlyStart: Boolean = get(SHUFFLE_TRANSPORT_EARLY_START)

  lazy val shuffleTransportMaxReceiveInflightBytes: Long = get(
    SHUFFLE_TRANSPORT_MAX_RECEIVE_INFLIGHT_BYTES)

  lazy val shuffleUcxActiveMessagesForceRndv: Boolean = get(SHUFFLE_UCX_ACTIVE_MESSAGES_FORCE_RNDV)

  lazy val shuffleUcxUseWakeup: Boolean = get(SHUFFLE_UCX_USE_WAKEUP)

  lazy val shuffleUcxListenerStartPort: Int = get(SHUFFLE_UCX_LISTENER_START_PORT)

  lazy val shuffleUcxMgmtHost: String = get(SHUFFLE_UCX_MGMT_SERVER_HOST)

  lazy val shuffleUcxMgmtConnTimeout: Int = get(SHUFFLE_UCX_MGMT_CONNECTION_TIMEOUT)

  lazy val shuffleUcxBounceBuffersSize: Long = get(SHUFFLE_UCX_BOUNCE_BUFFERS_SIZE)

  lazy val shuffleUcxDeviceBounceBuffersCount: Int = get(SHUFFLE_UCX_BOUNCE_BUFFERS_DEVICE_COUNT)

  lazy val shuffleUcxHostBounceBuffersCount: Int = get(SHUFFLE_UCX_BOUNCE_BUFFERS_HOST_COUNT)

  lazy val shuffleMaxClientThreads: Int = get(SHUFFLE_MAX_CLIENT_THREADS)

  lazy val shuffleMaxClientTasks: Int = get(SHUFFLE_MAX_CLIENT_TASKS)

  lazy val shuffleClientThreadKeepAliveTime: Int = get(SHUFFLE_CLIENT_THREAD_KEEPALIVE)

  lazy val shuffleMaxServerTasks: Int = get(SHUFFLE_MAX_SERVER_TASKS)

  lazy val shuffleMaxMetadataSize: Long = get(SHUFFLE_MAX_METADATA_SIZE)

  lazy val shuffleCompressionCodec: String = get(SHUFFLE_COMPRESSION_CODEC)

  lazy val shuffleCompressionLz4ChunkSize: Long = get(SHUFFLE_COMPRESSION_LZ4_CHUNK_SIZE)

  lazy val shuffleCompressionMaxBatchMemory: Long = get(SHUFFLE_COMPRESSION_MAX_BATCH_MEMORY)

  lazy val shuffleMultiThreadedMaxBytesInFlight: Long =
    get(SHUFFLE_MULTITHREADED_MAX_BYTES_IN_FLIGHT)

  lazy val shuffleMultiThreadedWriterThreads: Int = get(SHUFFLE_MULTITHREADED_WRITER_THREADS)

  lazy val shuffleMultiThreadedReaderThreads: Int = get(SHUFFLE_MULTITHREADED_READER_THREADS)

  def isUCXShuffleManagerMode: Boolean =
    RapidsShuffleManagerMode
      .withName(get(SHUFFLE_MANAGER_MODE)) == RapidsShuffleManagerMode.UCX

  def isMultiThreadedShuffleManagerMode: Boolean =
    RapidsShuffleManagerMode
      .withName(get(SHUFFLE_MANAGER_MODE)) == RapidsShuffleManagerMode.MULTITHREADED

  def isCacheOnlyShuffleManagerMode: Boolean =
    RapidsShuffleManagerMode
      .withName(get(SHUFFLE_MANAGER_MODE)) == RapidsShuffleManagerMode.CACHE_ONLY

  def isGPUShuffle: Boolean = isUCXShuffleManagerMode || isCacheOnlyShuffleManagerMode

  lazy val shimsProviderOverride: Option[String] = get(SHIMS_PROVIDER_OVERRIDE)

  lazy val cudfVersionOverride: Boolean = get(CUDF_VERSION_OVERRIDE)

  lazy val allowMultipleJars: AllowMultipleJars.Value = {
    get(ALLOW_MULTIPLE_JARS) match {
      case "ALWAYS" => AllowMultipleJars.ALWAYS
      case "NEVER" => AllowMultipleJars.NEVER
      case "SAME_REVISION" => AllowMultipleJars.SAME_REVISION
      case other =>
        throw new IllegalArgumentException(s"Internal Error $other is not supported for " +
            s"${ALLOW_MULTIPLE_JARS.key}")
    }
  }

  lazy val allowDisableEntirePlan: Boolean = get(ALLOW_DISABLE_ENTIRE_PLAN)

  lazy val useArrowCopyOptimization: Boolean = get(USE_ARROW_OPT)

  lazy val getCloudSchemes: Seq[String] =
    DEFAULT_CLOUD_SCHEMES ++ get(CLOUD_SCHEMES).getOrElse(Seq.empty)

  lazy val optimizerEnabled: Boolean = get(OPTIMIZER_ENABLED)

  lazy val optimizerExplain: String = get(OPTIMIZER_EXPLAIN)

  lazy val optimizerShouldExplainAll: Boolean = optimizerExplain.equalsIgnoreCase("ALL")

  lazy val optimizerClassName: String = get(OPTIMIZER_CLASS_NAME)

  lazy val defaultRowCount: Long = get(OPTIMIZER_DEFAULT_ROW_COUNT)

  lazy val defaultCpuOperatorCost: Double = get(OPTIMIZER_DEFAULT_CPU_OPERATOR_COST)

  lazy val defaultCpuExpressionCost: Double = get(OPTIMIZER_DEFAULT_CPU_EXPRESSION_COST)

  lazy val defaultGpuOperatorCost: Double = get(OPTIMIZER_DEFAULT_GPU_OPERATOR_COST)

  lazy val defaultGpuExpressionCost: Double = get(OPTIMIZER_DEFAULT_GPU_EXPRESSION_COST)

  lazy val cpuReadMemorySpeed: Double = get(OPTIMIZER_CPU_READ_SPEED)

  lazy val cpuWriteMemorySpeed: Double = get(OPTIMIZER_CPU_WRITE_SPEED)

  lazy val gpuReadMemorySpeed: Double = get(OPTIMIZER_GPU_READ_SPEED)

  lazy val gpuWriteMemorySpeed: Double = get(OPTIMIZER_GPU_WRITE_SPEED)

  lazy val getAlluxioHome: String = get(ALLUXIO_HOME)

  lazy val getAlluxioMaster: String = get(ALLUXIO_MASTER)

  lazy val getAlluxioMasterPort: Int = get(ALLUXIO_MASTER_PORT)

  lazy val getAlluxioPathsToReplace: Option[Seq[String]] = get(ALLUXIO_PATHS_REPLACE)

  lazy val getAlluxioAutoMountEnabled: Boolean = get(ALLUXIO_AUTOMOUNT_ENABLED)

  lazy val getAlluxioBucketRegex: String = get(ALLUXIO_BUCKET_REGEX)

  lazy val getAlluxioUser: String = get(ALLUXIO_USER)

  lazy val getAlluxioReplacementAlgo: String = get(ALLUXIO_REPLACEMENT_ALGO)

  lazy val isAlluxioReplacementAlgoConvertTime: Boolean =
    get(ALLUXIO_REPLACEMENT_ALGO) == "CONVERT_TIME"

  lazy val isAlluxioReplacementAlgoTaskTime: Boolean =
    get(ALLUXIO_REPLACEMENT_ALGO) == "TASK_TIME"

  lazy val getAlluxioLargeFileThreshold: Long = get(ALLUXIO_LARGE_FILE_THRESHOLD)

  lazy val enableAlluxioSlowDisk: Boolean = get(ALLUXIO_SLOW_DISK)

  lazy val driverTimeZone: Option[String] = get(DRIVER_TIMEZONE)

  lazy val isRangeWindowByteEnabled: Boolean = get(ENABLE_RANGE_WINDOW_BYTES)

  lazy val isRangeWindowShortEnabled: Boolean = get(ENABLE_RANGE_WINDOW_SHORT)

  lazy val isRangeWindowIntEnabled: Boolean = get(ENABLE_RANGE_WINDOW_INT)

  lazy val isRangeWindowLongEnabled: Boolean = get(ENABLE_RANGE_WINDOW_LONG)

  lazy val isRangeWindowFloatEnabled: Boolean = get(ENABLE_RANGE_WINDOW_FLOAT)

  lazy val isRangeWindowDoubleEnabled: Boolean = get(ENABLE_RANGE_WINDOW_DOUBLE)

  lazy val isRangeWindowDecimalEnabled: Boolean = get(ENABLE_RANGE_WINDOW_DECIMAL)

  lazy val batchedBoundedRowsWindowMax: Int = get(BATCHED_BOUNDED_ROW_WINDOW_MAX)

  lazy val allowSinglePassPartialSortAgg: Boolean = get(ENABLE_SINGLE_PASS_PARTIAL_SORT_AGG)

  lazy val forceSinglePassPartialSortAgg: Boolean = get(FORCE_SINGLE_PASS_PARTIAL_SORT_AGG)

  lazy val isRegExpEnabled: Boolean = get(ENABLE_REGEXP)

  lazy val maxRegExpStateMemory: Long =  {
    val size = get(REGEXP_MAX_STATE_MEMORY_BYTES)
    if (size > 3 * gpuTargetBatchSizeBytes) {
      logWarning(s"${REGEXP_MAX_STATE_MEMORY_BYTES.key} is more than 3 times " +
        s"${GPU_BATCH_SIZE_BYTES.key}. This may cause regular expression operations to " +
        s"encounter GPU out of memory errors.")
    }
    size
  }

  lazy val getSparkGpuResourceName: String = get(SPARK_GPU_RESOURCE_NAME)

  lazy val isCpuBasedUDFEnabled: Boolean = get(ENABLE_CPU_BASED_UDF)

  lazy val isFastSampleEnabled: Boolean = get(ENABLE_FAST_SAMPLE)

  lazy val isDetectDeltaLogQueries: Boolean = get(DETECT_DELTA_LOG_QUERIES)

  lazy val isDetectDeltaCheckpointQueries: Boolean = get(DETECT_DELTA_CHECKPOINT_QUERIES)

  lazy val concurrentWriterPartitionFlushSize: Long = get(CONCURRENT_WRITER_PARTITION_FLUSH_SIZE)

  lazy val isAqeExchangeReuseFixupEnabled: Boolean = get(ENABLE_AQE_EXCHANGE_REUSE_FIXUP)

  lazy val chunkedPackPoolSize: Long = get(CHUNKED_PACK_POOL_SIZE)

  lazy val chunkedPackBounceBufferSize: Long = get(CHUNKED_PACK_BOUNCE_BUFFER_SIZE)

  lazy val spillToDiskBounceBufferSize: Long = get(SPILL_TO_DISK_BOUNCE_BUFFER_SIZE)

  lazy val splitUntilSizeOverride: Option[Long] = get(SPLIT_UNTIL_SIZE_OVERRIDE)

  lazy val skipGpuArchCheck: Boolean = get(SKIP_GPU_ARCH_CHECK)

  private val optimizerDefaults = Map(
    // this is not accurate because CPU projections do have a cost due to appending values
    // to each row that is produced, but this needs to be a really small number because
    // GpuProject cost is zero (in our cost model) and we don't want to encourage moving to
    // the GPU just to do a trivial projection, so we pretend the overhead of a
    // CPU projection (beyond evaluating the expressions) is also zero
    "spark.rapids.sql.optimizer.cpu.exec.ProjectExec" -> "0",
    // The cost of a GPU projection is mostly the cost of evaluating the expressions
    // to produce the projected columns
    "spark.rapids.sql.optimizer.gpu.exec.ProjectExec" -> "0",
    // union does not further process data produced by its children
    "spark.rapids.sql.optimizer.cpu.exec.UnionExec" -> "0",
    "spark.rapids.sql.optimizer.gpu.exec.UnionExec" -> "0"
  )

  def isOperatorEnabled(key: String, incompat: Boolean, isDisabledByDefault: Boolean): Boolean = {
    val default = !(isDisabledByDefault || incompat) || (incompat && isIncompatEnabled)
    conf.get(key).map(toBoolean(_, key)).getOrElse(default)
  }

  /**
   * Get the GPU cost of an expression, for use in the cost-based optimizer.
   */
  def getGpuExpressionCost(operatorName: String): Option[Double] = {
    val key = s"spark.rapids.sql.optimizer.gpu.expr.$operatorName"
    getOptionalCost(key)
  }

  /**
   * Get the GPU cost of an operator, for use in the cost-based optimizer.
   */
  def getGpuOperatorCost(operatorName: String): Option[Double] = {
    val key = s"spark.rapids.sql.optimizer.gpu.exec.$operatorName"
    getOptionalCost(key)
  }

  /**
   * Get the CPU cost of an expression, for use in the cost-based optimizer.
   */
  def getCpuExpressionCost(operatorName: String): Option[Double] = {
    val key = s"spark.rapids.sql.optimizer.cpu.expr.$operatorName"
    getOptionalCost(key)
  }

  /**
   * Get the CPU cost of an operator, for use in the cost-based optimizer.
   */
  def getCpuOperatorCost(operatorName: String): Option[Double] = {
    val key = s"spark.rapids.sql.optimizer.cpu.exec.$operatorName"
    getOptionalCost(key)
  }

  private def getOptionalCost(key: String) = {
    // user-provided value takes precedence, then look in defaults map
    conf.get(key).orElse(optimizerDefaults.get(key)).map(toDouble(_, key))
  }

  /**
   * To judge whether "key" is explicitly set by the users.
   */
  def isConfExplicitlySet(key: String): Boolean = {
    conf.contains(key)
  }
}

case class OomInjectionConf(
  numOoms: Int,
  skipCount: Int,
  withSplit: Boolean,
  oomInjectionFilter: OomInjectionType
)<|MERGE_RESOLUTION|>--- conflicted
+++ resolved
@@ -2183,11 +2183,7 @@
         |On startup use: `--conf [conf key]=[conf value]`. For example:
         |
         |```
-<<<<<<< HEAD
-        |${SPARK_HOME}/bin/spark-shell --jars rapids-4-spark_2.12-24.02.0-cuda11.jar \
-=======
         |${SPARK_HOME}/bin/spark-shell --jars rapids-4-spark_2.12-24.04.0-SNAPSHOT-cuda11.jar \
->>>>>>> 3cf676fa
         |--conf spark.plugins=com.nvidia.spark.SQLPlugin \
         |--conf spark.rapids.sql.concurrentGpuTasks=2
         |```
