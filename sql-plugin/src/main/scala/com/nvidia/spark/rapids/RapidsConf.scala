--- conflicted
+++ resolved
@@ -2149,11 +2149,7 @@
         |On startup use: `--conf [conf key]=[conf value]`. For example:
         |
         |```
-<<<<<<< HEAD
-        |${SPARK_HOME}/bin/spark-shell --jars rapids-4-spark_2.12-23.12.2-cuda11.jar \
-=======
         |${SPARK_HOME}/bin/spark-shell --jars rapids-4-spark_2.12-24.02.0-SNAPSHOT-cuda11.jar \
->>>>>>> e18a8af2
         |--conf spark.plugins=com.nvidia.spark.SQLPlugin \
         |--conf spark.rapids.sql.concurrentGpuTasks=2
         |```
