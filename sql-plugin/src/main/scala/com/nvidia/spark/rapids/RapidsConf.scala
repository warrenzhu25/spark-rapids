/*
 * Copyright (c) 2019-2025, NVIDIA CORPORATION.
 *
 * Licensed under the Apache License, Version 2.0 (the "License");
 * you may not use this file except in compliance with the License.
 * You may obtain a copy of the License at
 *
 *     http://www.apache.org/licenses/LICENSE-2.0
 *
 * Unless required by applicable law or agreed to in writing, software
 * distributed under the License is distributed on an "AS IS" BASIS,
 * WITHOUT WARRANTIES OR CONDITIONS OF ANY KIND, either express or implied.
 * See the License for the specific language governing permissions and
 * limitations under the License.
 */
package com.nvidia.spark.rapids

import java.io.{File, FileOutputStream}
import java.util

import scala.collection.JavaConverters._
import scala.collection.mutable.{HashMap, ListBuffer}

import ai.rapids.cudf.Cuda
import com.nvidia.spark.rapids.jni.RmmSpark.OomInjectionType
import com.nvidia.spark.rapids.jni.kudo.DumpOption
import com.nvidia.spark.rapids.lore.{LoreId, OutputLoreId}

import org.apache.spark.SparkConf
import org.apache.spark.internal.Logging
import org.apache.spark.network.util.{ByteUnit, JavaUtils}
import org.apache.spark.sql.catalyst.analysis.FunctionRegistry
import org.apache.spark.sql.internal.SQLConf
import org.apache.spark.sql.rapids.RapidsPrivateUtil

object ConfHelper {
  def toBoolean(s: String, key: String): Boolean = {
    try {
      s.trim.toBoolean
    } catch {
      case _: IllegalArgumentException =>
        throw new IllegalArgumentException(s"$key should be boolean, but was $s")
    }
  }

  def toInteger(s: String, key: String): Integer = {
    try {
      s.trim.toInt
    } catch {
      case _: IllegalArgumentException =>
        throw new IllegalArgumentException(s"$key should be integer, but was $s")
    }
  }

  def toLong(s: String, key: String): Long = {
    try {
      s.trim.toLong
    } catch {
      case _: IllegalArgumentException =>
        throw new IllegalArgumentException(s"$key should be long, but was $s")
    }
  }

  def toDouble(s: String, key: String): Double = {
    try {
      s.trim.toDouble
    } catch {
      case _: IllegalArgumentException =>
        throw new IllegalArgumentException(s"$key should be double, but was $s")
    }
  }

  def stringToSeq(str: String): Seq[String] = {
    // Here 'split' returns a mutable array, 'toList' will convert it into a immutable list
    str.split(",").map(_.trim()).filter(_.nonEmpty).toList
  }

  def stringToSeq[T](str: String, converter: String => T): Seq[T] = {
    stringToSeq(str).map(converter)
  }

  def seqToString[T](v: Seq[T], stringConverter: T => String): String = {
    v.map(stringConverter).mkString(",")
  }

  def byteFromString(str: String, unit: ByteUnit): Long = {
    val (input, multiplier) =
      if (str.nonEmpty && str.head == '-') {
        (str.substring(1), -1)
      } else {
        (str, 1)
      }
    multiplier * JavaUtils.byteStringAs(input, unit)
  }

  def makeConfAnchor(key: String, text: String = null): String = {
    val t = if (text != null) text else key
    // The anchor cannot be too long, so for now
    val a = key.replaceFirst("spark.rapids.", "")
    "<a name=\"" + s"$a" + "\"></a>" + t
  }

  def getSqlFunctionsForClass[T](exprClass: Class[T]): Option[Seq[String]] = {
    sqlFunctionsByClass.get(exprClass.getCanonicalName)
  }

  lazy val sqlFunctionsByClass: Map[String, Seq[String]] = {
    val functionsByClass = new HashMap[String, Seq[String]]
    FunctionRegistry.expressions.foreach { case (sqlFn, (expressionInfo, _)) =>
      val className = expressionInfo.getClassName
      val fnSeq = functionsByClass.getOrElse(className, Seq[String]())
      val fnCleaned = if (sqlFn != "|") {
        sqlFn
      } else {
        "\\|"
      }
      functionsByClass.update(className, fnSeq :+ s"`$fnCleaned`")
    }
    functionsByClass.mapValues(_.sorted).toMap
  }
}

abstract class ConfEntry[T](val key: String, val converter: String => T, val doc: String,
    val isInternal: Boolean, val isStartUpOnly: Boolean, val isCommonlyUsed: Boolean) {

  def get(conf: Map[String, String]): T
  def get(conf: SQLConf): T
  def help(asTable: Boolean = false): Unit

  override def toString: String = key
}

class ConfEntryWithDefault[T](key: String, converter: String => T, doc: String,
    isInternal: Boolean, isStartupOnly: Boolean, isCommonlyUsed: Boolean = false,
    val defaultValue: T)
  extends ConfEntry[T](key, converter, doc, isInternal, isStartupOnly, isCommonlyUsed) {

  override def get(conf: Map[String, String]): T = {
    conf.get(key).map(converter).getOrElse(defaultValue)
  }

  override def get(conf: SQLConf): T = {
    val tmp = conf.getConfString(key, null)
    if (tmp == null) {
      defaultValue
    } else {
      converter(tmp)
    }
  }

  override def help(asTable: Boolean = false): Unit = {
    if (!isInternal) {
      val startupOnlyStr = if (isStartupOnly) "Startup" else "Runtime"
      if (asTable) {
        import ConfHelper.makeConfAnchor
        println(s"${makeConfAnchor(key)}|$doc|$defaultValue|$startupOnlyStr")
      } else {
        println(s"$key:")
        println(s"\t$doc")
        println(s"\tdefault $defaultValue")
        println(s"\ttype $startupOnlyStr")
        println()
      }
    }
  }
}

class OptionalConfEntry[T](key: String, val rawConverter: String => T, doc: String,
    isInternal: Boolean, isStartupOnly: Boolean, isCommonlyUsed: Boolean = false)
  extends ConfEntry[Option[T]](key, s => Some(rawConverter(s)), doc, isInternal,
  isStartupOnly, isCommonlyUsed) {

  override def get(conf: Map[String, String]): Option[T] = {
    conf.get(key).map(rawConverter)
  }

  override def get(conf: SQLConf): Option[T] = {
    val tmp = conf.getConfString(key, null)
    if (tmp == null) {
      None
    } else {
      Some(rawConverter(tmp))
    }
  }

  override def help(asTable: Boolean = false): Unit = {
    if (!isInternal) {
      val startupOnlyStr = if (isStartupOnly) "Startup" else "Runtime"
      if (asTable) {
        import ConfHelper.makeConfAnchor
        println(s"${makeConfAnchor(key)}|$doc|None|$startupOnlyStr")
      } else {
        println(s"$key:")
        println(s"\t$doc")
        println("\tNone")
        println(s"\ttype $startupOnlyStr")
        println()
      }
    }
  }
}

class TypedConfBuilder[T](
    val parent: ConfBuilder,
    val converter: String => T,
    val stringConverter: T => String) {

  def this(parent: ConfBuilder, converter: String => T) = {
    this(parent, converter, Option(_).map(_.toString).orNull)
  }

  /** Apply a transformation to the user-provided values of the config entry. */
  def transform(fn: T => T): TypedConfBuilder[T] = {
    new TypedConfBuilder(parent, s => fn(converter(s)), stringConverter)
  }

  /** Checks if the user-provided value for the config matches the validator. */
  def checkValue(validator: T => Boolean, errorMsg: String): TypedConfBuilder[T] = {
    transform { v =>
      if (!validator(v)) {
        throw new IllegalArgumentException(errorMsg)
      }
      v
    }
  }

  /** Check that user-provided values for the config match a pre-defined set. */
  def checkValues(validValues: Set[T]): TypedConfBuilder[T] = {
    transform { v =>
      if (!validValues.contains(v)) {
        throw new IllegalArgumentException(
          s"The value of ${parent.key} should be one of ${validValues.mkString(", ")}, but was $v")
      }
      v
    }
  }

  def createWithDefault(value: T): ConfEntryWithDefault[T] = {
    // 'converter' will check the validity of default 'value', if it's not valid,
    // then 'converter' will throw an exception
    val transformedValue = converter(stringConverter(value))
    val ret = new ConfEntryWithDefault[T](parent.key, converter,
      parent.doc, parent.isInternal, parent.isStartupOnly, parent.isCommonlyUsed, transformedValue)
    parent.register(ret)
    ret
  }

  /** Turns the config entry into a sequence of values of the underlying type. */
  def toSequence: TypedConfBuilder[Seq[T]] = {
    new TypedConfBuilder(parent, ConfHelper.stringToSeq(_, converter),
      ConfHelper.seqToString(_, stringConverter))
  }

  def createOptional: OptionalConfEntry[T] = {
    val ret = new OptionalConfEntry[T](parent.key, converter,
      parent.doc, parent.isInternal, parent.isStartupOnly, parent.isCommonlyUsed)
    parent.register(ret)
    ret
  }
}

class ConfBuilder(val key: String, val register: ConfEntry[_] => Unit) {

  import ConfHelper._

  var doc: String = null
  var isInternal: Boolean = false
  var isStartupOnly: Boolean = false
  var isCommonlyUsed: Boolean = false

  def doc(data: String): ConfBuilder = {
    this.doc = data
    this
  }

  def internal(): ConfBuilder = {
    this.isInternal = true
    this
  }

  def startupOnly(): ConfBuilder = {
    this.isStartupOnly = true
    this
  }

  def commonlyUsed(): ConfBuilder = {
    this.isCommonlyUsed = true
    this
  }

  def booleanConf: TypedConfBuilder[Boolean] = {
    new TypedConfBuilder[Boolean](this, toBoolean(_, key))
  }

  def bytesConf(unit: ByteUnit): TypedConfBuilder[Long] = {
    new TypedConfBuilder[Long](this, byteFromString(_, unit))
  }

  def integerConf: TypedConfBuilder[Integer] = {
    new TypedConfBuilder[Integer](this, toInteger(_, key))
  }

  def longConf: TypedConfBuilder[Long] = {
    new TypedConfBuilder[Long](this, toLong(_, key))
  }

  def doubleConf: TypedConfBuilder[Double] = {
    new TypedConfBuilder(this, toDouble(_, key))
  }

  def stringConf: TypedConfBuilder[String] = {
    new TypedConfBuilder[String](this, identity[String])
  }
}

object RapidsReaderType extends Enumeration {
  type RapidsReaderType = Value
  val AUTO, COALESCING, MULTITHREADED, PERFILE = Value
}

object RapidsConf extends Logging {
  val MULTITHREAD_READ_NUM_THREADS_DEFAULT = 20
  private val registeredConfs = new ListBuffer[ConfEntry[_]]()

  private def register(entry: ConfEntry[_]): Unit = {
    registeredConfs += entry
  }

  def conf(key: String): ConfBuilder = {
    new ConfBuilder(key, register)
  }

  // Resource Configuration

  val PINNED_POOL_SIZE = conf("spark.rapids.memory.pinnedPool.size")
    .doc("The size of the pinned memory pool in bytes unless otherwise specified. " +
      "Use 0 to disable the pool.")
    .startupOnly()
    .commonlyUsed()
    .bytesConf(ByteUnit.BYTE)
    .createWithDefault(0)

  val PINNED_POOL_SET_CUIO_DEFAULT = conf("spark.rapids.memory.pinnedPool.setCuioDefault")
    .doc("If set to true, the pinned pool configured for the plugin will be shared with " +
      "cuIO for small pinned allocations.")
    .startupOnly()
    .internal()
    .booleanConf
    .createWithDefault(true)

  val OFF_HEAP_LIMIT_ENABLED = conf("spark.rapids.memory.host.offHeapLimit.enabled")
      .doc("Should the off heap limit be enforced or not.")
      .startupOnly()
      // This might change as a part of https://github.com/NVIDIA/spark-rapids/issues/8878
      .internal()
      .booleanConf
      .createWithDefault(true)

  val OFF_HEAP_LIMIT_SIZE = conf("spark.rapids.memory.host.offHeapLimit.size")
      .doc("The maximum amount of off heap memory that the plugin will use. " +
          "This includes pinned memory and some overhead memory. If pinned is larger " +
          "than this - overhead pinned will be truncated.")
      .startupOnly()
      .internal() // https://github.com/NVIDIA/spark-rapids/issues/8878 should be replaced with
      // .commonlyUsed()
      .bytesConf(ByteUnit.BYTE)
      .createOptional // The default

  val CGROUPS_MEMORY_LIMIT_PATH = conf("spark.rapids.cgroups.memory.limit.path")
    .doc("The filepath of the local file on host that stores the memory limit " +
      "for the process. If omitted, attempts to detect the file from common locations.")
    .startupOnly()
    .stringConf
    .createOptional

  val CGROUPS_MEMORY_USAGE_PATH = conf("spark.rapids.cgroups.memory.usage.path")
    .doc("The filepath of the local file on host that stores the memory usage " +
      "for the process. If omitted, attempts to detect the file from common locations.")
    .startupOnly()
    .stringConf
    .createOptional

  val TASK_OVERHEAD_SIZE = conf("spark.rapids.memory.host.taskOverhead.size")
      .doc("The amount of off heap memory reserved per task for overhead activities " +
          "like C++ heap/stack and a few other small things that are hard to control for.")
      .startupOnly()
      .internal() // https://github.com/NVIDIA/spark-rapids/issues/8878
      .bytesConf(ByteUnit.BYTE)
      .createWithDefault(15L * 1024 * 1024) // 15 MiB

  val RMM_DEBUG = conf("spark.rapids.memory.gpu.debug")
    .doc("Provides a log of GPU memory allocations and frees. If set to " +
      "STDOUT or STDERR the logging will go there. Setting it to NONE disables logging. " +
      "All other values are reserved for possible future expansion and in the mean time will " +
      "disable logging.")
    .startupOnly()
    .stringConf
    .createWithDefault("NONE")

  val SPARK_RMM_STATE_DEBUG = conf("spark.rapids.memory.gpu.state.debug")
      .doc("To better recover from out of memory errors, RMM will track several states for " +
          "the threads that interact with the GPU. This provides a log of those state " +
          "transitions to aid in debugging it. STDOUT or STDERR will have the logging go there " +
          "empty string will disable logging and anything else will be treated as a file to " +
          "write the logs to.")
      .startupOnly()
      .stringConf
      .createWithDefault("")

  val SPARK_RMM_STATE_ENABLE = conf("spark.rapids.memory.gpu.state.enable")
      .doc("Enabled or disable using the SparkRMM state tracking to improve " +
          "OOM response. This includes possibly retrying parts of the processing in " +
          "the case of an OOM")
      .startupOnly()
      .internal()
      .booleanConf
      .createWithDefault(true)

  val GPU_OOM_DUMP_DIR = conf("spark.rapids.memory.gpu.oomDumpDir")
    .doc("The path to a local directory where a heap dump will be created if the GPU " +
      "encounters an unrecoverable out-of-memory (OOM) error. The filename will be of the " +
      "form: \"gpu-oom-<pid>-<dumpId>.hprof\" where <pid> is the process ID, and " +
      "the dumpId is a sequence number to disambiguate multiple heap dumps " +
      "per process lifecycle")
    .startupOnly()
    .stringConf
    .createOptional

  val GPU_OOM_MAX_RETRIES =
    conf("spark.rapids.memory.gpu.oomMaxRetries")
      .doc("The number of times that an OOM will be re-attempted after the device store " +
        "can't spill anymore. In practice, we can use Cuda.deviceSynchronize to allow temporary " +
        "state in the allocator and in the various streams to catch up, in hopes we can satisfy " +
        "an allocation which was failing due to the interim state of memory.")
      .internal()
      .integerConf
      .createWithDefault(2)

  val GPU_COREDUMP_DIR = conf("spark.rapids.gpu.coreDump.dir")
    .doc("The URI to a directory where a GPU core dump will be created if the GPU encounters " +
      "an exception. The URI can reference a distributed filesystem. The filename will be of the " +
      "form gpucore-<appID>-<executorID>.nvcudmp, where <appID> is the Spark application ID and " +
      "<executorID> is the executor ID.")
    .internal()
    .stringConf
    .createOptional

val GPU_COREDUMP_PIPE_PATTERN = conf("spark.rapids.gpu.coreDump.pipePattern")
    .doc("The pattern to use to generate the named pipe path. Occurrences of %p in the pattern " +
      "will be replaced with the process ID of the executor.")
    .internal
    .stringConf
    .createWithDefault("gpucorepipe.%p")

  val GPU_COREDUMP_FULL = conf("spark.rapids.gpu.coreDump.full")
    .doc("If true, GPU coredumps will be a full coredump (i.e.: with local, shared, and global " +
      "memory).")
    .internal()
    .booleanConf
    .createWithDefault(false)

  val GPU_COREDUMP_COMPRESSION_CODEC = conf("spark.rapids.gpu.coreDump.compression.codec")
    .doc("The codec used to compress GPU core dumps. Spark provides the codecs " +
      "lz4, lzf, snappy, and zstd.")
    .internal()
    .stringConf
    .createWithDefault("zstd")

  val GPU_COREDUMP_COMPRESS = conf("spark.rapids.gpu.coreDump.compress")
    .doc("If true, GPU coredumps will be compressed using the compression codec specified " +
      s"in $GPU_COREDUMP_COMPRESSION_CODEC")
    .internal()
    .booleanConf
    .createWithDefault(true)

  private val RMM_ALLOC_MAX_FRACTION_KEY = "spark.rapids.memory.gpu.maxAllocFraction"
  private val RMM_ALLOC_MIN_FRACTION_KEY = "spark.rapids.memory.gpu.minAllocFraction"
  private val RMM_ALLOC_RESERVE_KEY = "spark.rapids.memory.gpu.reserve"
  private val INTEGRATED_GPU_MEMORY_FRACTION_KEY = "spark.rapids.memory.integratedGpuMemoryFraction"

  val RMM_ALLOC_FRACTION = conf("spark.rapids.memory.gpu.allocFraction")
    .doc("The fraction of available (free) GPU memory that should be allocated for pooled " +
      "memory. This must be less than or equal to the maximum limit configured via " +
      s"$RMM_ALLOC_MAX_FRACTION_KEY, and greater than or equal to the minimum limit configured " +
      s"via $RMM_ALLOC_MIN_FRACTION_KEY.")
    .startupOnly()
    .doubleConf
    .checkValue(v => v >= 0 && v <= 1, "The fraction value must be in [0, 1].")
    .createWithDefault(1)

  val RMM_EXACT_ALLOC = conf("spark.rapids.memory.gpu.allocSize")
      .doc("The exact size in byte that RMM should allocate. This is intended to only be " +
          "used for testing.")
      .internal() // If this becomes public we need to add in checks for the value when it is used.
      .bytesConf(ByteUnit.BYTE)
      .createOptional

  val RMM_ALLOC_MAX_FRACTION = conf(RMM_ALLOC_MAX_FRACTION_KEY)
    .doc("The fraction of total GPU memory that limits the maximum size of the RMM pool. " +
        s"The value must be greater than or equal to the setting for $RMM_ALLOC_FRACTION. " +
        "Note that this limit will be reduced by the reserve memory configured in " +
        s"$RMM_ALLOC_RESERVE_KEY.")
    .startupOnly()
    .commonlyUsed()
    .doubleConf
    .checkValue(v => v >= 0 && v <= 1, "The fraction value must be in [0, 1].")
    .createWithDefault(1)

  val RMM_ALLOC_MIN_FRACTION = conf(RMM_ALLOC_MIN_FRACTION_KEY)
    .doc("The fraction of total GPU memory that limits the minimum size of the RMM pool. " +
      s"The value must be less than or equal to the setting for $RMM_ALLOC_FRACTION.")
    .startupOnly()
    .commonlyUsed()
    .doubleConf
    .checkValue(v => v >= 0 && v <= 1, "The fraction value must be in [0, 1].")
    .createWithDefault(0.25)

  val RMM_ALLOC_RESERVE = conf(RMM_ALLOC_RESERVE_KEY)
      .doc("The amount of GPU memory that should remain unallocated by RMM and left for " +
          "system use such as memory needed for kernels and kernel launches.")
      .startupOnly()
      .bytesConf(ByteUnit.BYTE)
      .createWithDefault(ByteUnit.MiB.toBytes(640))

  val INTEGRATED_GPU_MEMORY_FRACTION = conf(INTEGRATED_GPU_MEMORY_FRACTION_KEY)
    .doc("The fraction of total physical memory that should be allocated to the GPU on " +
        "integrated GPU systems where memory is shared between CPU and GPU. The remaining " +
        "fraction (1 - this value) will be allocated to CPU memory. Only applies when " +
        "DeviceAttr.isIntegratedGPU == 1.")
    .internal()
    .startupOnly()
    .doubleConf
    .checkValue(v => v >= 0 && v <= 1, "The fraction value must be in [0, 1].")
    .createWithDefault(0.6)

  val HOST_SPILL_STORAGE_SIZE = conf("spark.rapids.memory.host.spillStorageSize")
    .doc("Amount of off-heap host memory to use for buffering spilled GPU data before spilling " +
        "to local disk. Use -1 to set the amount to the combined size of pinned and pageable " +
        "memory pools. This config is deprecated in favor of " +
        "spark.rapids.memory.host.offHeapLimit.enabled/" +
        "spark.rapids.memory.host.offHeapLimit.size, which will take precedence if set.")
    .startupOnly()
    .commonlyUsed()
    .bytesConf(ByteUnit.BYTE)
    .createWithDefault(-1)

  val UNSPILL = conf("spark.rapids.memory.gpu.unspill.enabled")
    .doc("When a spilled GPU buffer is needed again, should it be unspilled, or only copied " +
        "back into GPU memory temporarily. Unspilling may be useful for GPU buffers that are " +
        "needed frequently, for example, broadcast variables; however, it may also increase GPU " +
        "memory usage")
    .startupOnly()
    .booleanConf
    .createWithDefault(false)

  val RMM_POOL = conf("spark.rapids.memory.gpu.pool")
    .doc("Select the RMM pooling allocator to use. Valid values are \"DEFAULT\", \"ARENA\", " +
      "\"ASYNC\", and \"NONE\". With \"DEFAULT\", the RMM pool allocator is used; with " +
      "\"ARENA\", the RMM arena allocator is used; with \"ASYNC\", the new CUDA stream-ordered " +
      "memory allocator in CUDA 11.2+ is used. If set to \"NONE\", pooling is disabled and RMM " +
      "just passes through to CUDA memory allocation directly.")
    .startupOnly()
    .stringConf
    .createWithDefault("ASYNC")

  val CONCURRENT_GPU_TASKS = conf("spark.rapids.sql.concurrentGpuTasks")
      .doc("Set the initial number of tasks that can execute concurrently per GPU. " +
        "By default the number of tasks allowed on the GPU will adjust dynamically " +
        "to try and provide optimal performance. This sets the starting point for each " +
        "stage. If this is not set the amount of GPU memory will be used to come up " +
        "with a starting estimate.")
      .integerConf
      .createOptional

  val DYNAMIC_CONCURRENT_GPU_TASKS = conf("spark.rapids.sql.concurrentGpuTasks.dynamic")
      .doc("Set to false if the system should not dynamically adjust the concurrent task " +
        "amount, but keep it to be a static number")
      .booleanConf
      .createWithDefault(true)

  val MAX_CONCURRENT_GPU_TASKS = conf("spark.rapids.sql.maxConcurrentGpuTasks")
      .doc("The maximum number of tasks that can execute concurrently per GPU. " +
        "This sets an upper bound on concurrent task execution regardless of " +
        "available GPU memory permits. Set to 0 for no limit.")
      .internal()
      .integerConf
      .createWithDefault(0)

  val GPU_BATCH_SIZE_BYTES = conf("spark.rapids.sql.batchSizeBytes")
    .doc("Set the target number of bytes for a GPU batch. Splits sizes for input data " +
      "is covered by separate configs.")
    .commonlyUsed()
    .bytesConf(ByteUnit.BYTE)
    .checkValue(v => v > 0, "Batch size must be positive")
    .createWithDefault(1 * 1024 * 1024 * 1024) // 1 GiB is the default

  val CHUNKED_READER = conf("spark.rapids.sql.reader.chunked")
    .doc("Enable a chunked reader where possible. A chunked reader allows " +
      "reading highly compressed data that could not be read otherwise, but at the expense " +
      "of more GPU memory, and in some cases more GPU computation. "+
      "Currently this only supports ORC and Parquet formats.")
    .booleanConf
    .createWithDefault(true)

  val CHUNKED_READER_MEMORY_USAGE_RATIO = conf("spark.rapids.sql.reader.chunked.memoryUsageRatio")
    .doc("A value to compute soft limit on the internal memory usage of the chunked reader " +
      "(if being used). Such limit is calculated as the multiplication of this value and " +
      s"'${GPU_BATCH_SIZE_BYTES.key}'.")
    .internal()
    .startupOnly()
    .doubleConf
    .checkValue(v => v > 0, "The ratio value must be positive.")
    .createWithDefault(4)

  val LIMIT_CHUNKED_READER_MEMORY_USAGE = conf("spark.rapids.sql.reader.chunked.limitMemoryUsage")
    .doc("Enable a soft limit on the internal memory usage of the chunked reader " +
      "(if being used). Such limit is calculated as the multiplication of " +
      s"'${GPU_BATCH_SIZE_BYTES.key}' and '${CHUNKED_READER_MEMORY_USAGE_RATIO.key}'." +
      "For example, if batchSizeBytes is set to 1GB and memoryUsageRatio is 4, " +
      "the chunked reader will try to keep its memory usage under 4GB.")
    .booleanConf
    .createOptional

  val CHUNKED_SUBPAGE_READER = conf("spark.rapids.sql.reader.chunked.subPage")
    .doc("Enable a chunked reader where possible for reading data that is smaller " +
      "than the typical row group/page limit. Currently deprecated and replaced by " +
      s"'${LIMIT_CHUNKED_READER_MEMORY_USAGE}'.")
    .booleanConf
    .createOptional

  val MAX_GPU_COLUMN_SIZE_BYTES = conf("spark.rapids.sql.columnSizeBytes")
    .doc("Limit the max number of bytes for a GPU column. It is same as the cudf " +
      "row count limit of a column. It is used by the multi-file readers. " +
      "See com.nvidia.spark.rapids.BatchWithPartitionDataUtils.")
    .internal()
    .bytesConf(ByteUnit.BYTE)
    .checkValue(v => v >= 0 && v <= Integer.MAX_VALUE,
      s"Column size must be positive and not exceed ${Integer.MAX_VALUE} bytes.")
    .createWithDefault(Integer.MAX_VALUE) // 2 GiB is the default

  val MAX_READER_BATCH_SIZE_ROWS = conf("spark.rapids.sql.reader.batchSizeRows")
    .doc("Soft limit on the maximum number of rows the reader will read per batch. " +
      "The orc and parquet readers will read row groups until this limit is met or exceeded. " +
      "The limit is respected by the csv reader.")
    .commonlyUsed()
    .integerConf
    .createWithDefault(Integer.MAX_VALUE)

  val MAX_READER_BATCH_SIZE_BYTES = conf("spark.rapids.sql.reader.batchSizeBytes")
    .doc("Soft limit on the maximum number of bytes the reader reads per batch. " +
      "The readers will read chunks of data until this limit is met or exceeded. " +
      "Note that the reader may estimate the number of bytes that will be used on the GPU " +
      "in some cases based on the schema and number of rows in each batch.")
    .commonlyUsed()
    .bytesConf(ByteUnit.BYTE)
    .createWithDefault(Integer.MAX_VALUE)

  val DRIVER_TIMEZONE = conf("spark.rapids.driver.user.timezone")
    .doc("This config is used to inform the executor plugin about the driver's timezone " +
      "and is not intended to be set by the user.")
    .internal()
    .stringConf
    .createOptional

  val TIMESTAMP_RULES_END_YEAR = conf("spark.rapids.timezone.transitionCache.maxYear")
    .doc("Set the max year for timestamp processing for timezones with transitions " +
      "such as Daylight Savings. For efficiency reasons, timestamp" +
      " transitions are stored on the GPU. We store transitions up to some set year." +
      " Adding more years will use more memory, every 100 years is roughly 1MB.")
    .startupOnly()
    .integerConf
    .createWithDefault(2200)

  // Internal Features

  val UVM_ENABLED = conf("spark.rapids.memory.uvm.enabled")
    .doc("UVM or universal memory can allow main host memory to act essentially as swap " +
      "for device(GPU) memory. This allows the GPU to process more data than fits in memory, but " +
      "can result in slower processing. This is an experimental feature.")
    .internal()
    .startupOnly()
    .booleanConf
    .createWithDefault(false)

  val EXPORT_COLUMNAR_RDD = conf("spark.rapids.sql.exportColumnarRdd")
    .doc("Spark has no simply way to export columnar RDD data.  This turns on special " +
      "processing/tagging that allows the RDD to be picked back apart into a Columnar RDD.")
    .internal()
    .booleanConf
    .createWithDefault(false)

  val SHUFFLED_HASH_JOIN_OPTIMIZE_SHUFFLE =
    conf("spark.rapids.sql.shuffledHashJoin.optimizeShuffle")
      .doc("Enable or disable an optimization where shuffled build side batches are kept " +
        "on the host while the first stream batch is loaded onto the GPU. The optimization " +
        "increases off-heap host memory usage to avoid holding onto the GPU semaphore while " +
        "waiting for stream side IO.")
      .internal()
      .booleanConf
      .createWithDefault(true)

  val USE_SHUFFLED_SYMMETRIC_HASH_JOIN = conf("spark.rapids.sql.join.useShuffledSymmetricHashJoin")
    .doc("Use the experimental shuffle symmetric hash join designed to improve handling of large " +
      "symmetric joins. Requires spark.rapids.sql.shuffledHashJoin.optimizeShuffle=true.")
    .internal()
    .booleanConf
    .createWithDefault(true)

  val USE_SHUFFLED_ASYMMETRIC_HASH_JOIN =
    conf("spark.rapids.sql.join.useShuffledAsymmetricHashJoin")
      .doc("Use the experimental shuffle asymmetric hash join designed to improve handling of " +
        "large joins for left and right outer joins. Requires " +
        "spark.rapids.sql.shuffledHashJoin.optimizeShuffle=true and " +
        "spark.rapids.sql.join.useShuffledSymmetricHashJoin=true")
      .internal()
      .booleanConf
      .createWithDefault(true)

  val JOIN_OUTER_MAGNIFICATION_THRESHOLD =
    conf("spark.rapids.sql.join.outer.magnificationFactorThreshold")
      .doc("The magnification factor threshold at which outer joins will consider using the " +
        "unnatural side of the join to build the hash table")
      .internal()
      .integerConf
      .createWithDefault(10000)

  val BUCKET_JOIN_IO_PREFETCH =
    conf("spark.rapids.sql.join.bucket.IOPrefetch")
      .doc("Enable I/O prefetch of the upstream bucket scans if there is a SizedHashJoin " +
        "in downstream. Please notice the prefetch will only take affect with " +
        "MultiFileCloudPartitionReader")
      .internal()
      .booleanConf
      .createWithDefault(true)

  val STABLE_SORT = conf("spark.rapids.sql.stableSort.enabled")
      .doc("Enable or disable stable sorting. Apache Spark's sorting is typically a stable " +
          "sort, but sort stability cannot be guaranteed in distributed work loads because the " +
          "order in which upstream data arrives to a task is not guaranteed. Sort stability then " +
          "only matters when reading and sorting data from a file using a single task/partition. " +
          "Because of limitations in the plugin when you enable stable sorting all of the data " +
          "for a single task will be combined into a single batch before sorting. This currently " +
          "disables spilling from GPU memory if the data size is too large.")
      .booleanConf
      .createWithDefault(false)

  val FILE_SCAN_PRUNE_PARTITION_ENABLED = conf("spark.rapids.sql.fileScanPrunePartition.enabled")
    .doc("Enable or disable the partition column pruning for v1 file scan. Spark always asks " +
        "for all the partition columns even a query doesn't need them. Generation of " +
        "partition columns is relatively expensive for the GPU. Enabling this allows the " +
        "GPU to generate only required partition columns to save time and GPU " +
        "memory.")
    .internal()
    .booleanConf
    .createWithDefault(true)

  // METRICS

  val METRICS_LEVEL = conf("spark.rapids.sql.metrics.level")
      .doc("GPU plans can produce a lot more metrics than CPU plans do. In very large " +
          "queries this can sometimes result in going over the max result size limit for the " +
          "driver. Supported values include " +
          "DEBUG which will enable all metrics supported and typically only needs to be enabled " +
          "when debugging the plugin. " +
          "MODERATE which should output enough metrics to understand how long each part of the " +
          "query is taking and how much data is going to each part of the query. " +
          "ESSENTIAL which disables most metrics except those Apache Spark CPU plans will also " +
          "report or their equivalents.")
      .commonlyUsed()
      .stringConf
      .transform(_.toUpperCase(java.util.Locale.ROOT))
      .checkValues(Set("DEBUG", "MODERATE", "ESSENTIAL"))
      .createWithDefault("MODERATE")

  val PROFILE_PATH = conf("spark.rapids.profile.pathPrefix")
    .doc("Enables profiling and specifies a URI path to use when writing profile data")
    .internal()
    .stringConf
    .createOptional

  val PROFILE_EXECUTORS = conf("spark.rapids.profile.executors")
    .doc("Comma-separated list of executors IDs and hyphenated ranges of executor IDs to " +
      "profile when profiling is enabled")
    .internal()
    .stringConf
    .createWithDefault("0")

  val PROFILE_TIME_RANGES_SECONDS = conf("spark.rapids.profile.timeRangesInSeconds")
    .doc("Comma-separated list of start-end ranges of time, in seconds, since executor startup " +
      "to start and stop profiling. For example, a value of 10-30,100-110 will have the profiler " +
      "wait for 10 seconds after executor startup then profile for 20 seconds, then wait for " +
      "70 seconds then profile again for the next 10 seconds")
    .internal()
    .stringConf
    .createOptional

  val PROFILE_JOBS = conf("spark.rapids.profile.jobs")
    .doc("Comma-separated list of job IDs and hyphenated ranges of job IDs to " +
      "profile when profiling is enabled")
    .internal()
    .stringConf
    .createOptional

  val PROFILE_STAGES = conf("spark.rapids.profile.stages")
    .doc("Comma-separated list of stage IDs and hyphenated ranges of stage IDs to " +
      "profile when profiling is enabled")
    .internal()
    .stringConf
    .createOptional

  val PROFILE_TASK_LIMIT_PER_STAGE = conf("spark.rapids.profile.taskLimitPerStage")
    .doc("Limit the number of tasks to profile per stage. A value <= 0 will profile all tasks.")
    .internal()
    .integerConf
    .createWithDefault(0)

  val PROFILE_ASYNC_ALLOC_CAPTURE = conf("spark.rapids.profile.asyncAllocCapture")
    .doc("Whether the profiler should capture async CUDA allocation and free events")
    .internal()
    .booleanConf
    .createWithDefault(false)

  val PROFILE_DRIVER_POLL_MILLIS = conf("spark.rapids.profile.driverPollMillis")
    .doc("Interval in milliseconds the executors will poll for job and stage completion when " +
      "stage-level profiling is used.")
    .internal()
    .integerConf
    .createWithDefault(1000)

  val PROFILE_COMPRESSION = conf("spark.rapids.profile.compression")
    .doc("Specifies the compression codec to use when writing profile data, one of " +
      "zstd or none")
    .internal()
    .stringConf
    .transform(_.toLowerCase(java.util.Locale.ROOT))
    .checkValues(Set("zstd", "none"))
    .createWithDefault("zstd")

  val PROFILE_FLUSH_PERIOD_MILLIS = conf("spark.rapids.profile.flushPeriodMillis")
    .doc("Specifies the time period in milliseconds to flush profile records. " +
      "A value <= 0 will disable time period flushing.")
    .internal()
    .integerConf
    .createWithDefault(0)

  val PROFILE_WRITE_BUFFER_SIZE = conf("spark.rapids.profile.writeBufferSize")
    .doc("Buffer size to use when writing profile records.")
    .internal()
    .bytesConf(ByteUnit.BYTE)
    .createWithDefault(8 * 1024 * 1024)

  // ASYNC PROFILER (FOR FLAME GRAPH)

  val ASYNC_PROFILER_PATH_PREFIX = conf("spark.rapids.flameGraph.pathPrefix")
    .doc("Enables collecting flame graph (with async profiler) and specifies " +
      "a file prefix to use when writing the JFR file by async-profiler. " +
      "The async-profiler will write a flame graph file for each stage. " +
      "It is strongly recommended to set 'spark.scheduler.mode' to 'FIFO' " +
      "so that there is a clean boundary between stages, " +
      "and then we can better understand each stage.")
    .stringConf
    .createOptional

  val ASYNC_PROFILER_EXECUTORS = conf("spark.rapids.flameGraph.executors")
    .doc("Comma-separated list of executors IDs and hyphenated ranges of executor IDs to " +
      "profile when async-profiler (for flame graph) is enabled. " +
      "The default value '*' means all executors")
    .stringConf
    .createWithDefault("*")

  val ASYNC_PROFILER_PROFILE_OPTIONS = conf("spark.rapids.flameGraph.asyncProfiler.options")
    .doc("Spark-RAPIDS plugin uses the async profiler to generate flame graphs. " +
      "You can specify profiler options via this property. " +
      "The plugin supports all options except for the 'file' option listed in " +
      "https://github.com/async-profiler/async-profiler/blob/" +
      "b3f58429f5c0252e9ced3f0fcb444fed17671321/" +
      "docs/ProfilerOptions.md#options-applicable-to-any-output-format ." +
      "The default values is 'jfr,event=cpu,wall=10ms'.")
    .stringConf
    .createWithDefault("jfr,event=cpu,wall=10ms")

  val ASYNC_PROFILER_JFR_COMPRESSION = conf("spark.rapids.flameGraph.jfr.compression")
    .doc("Enable compression for JFR files generated by async profiler. " +
      "When enabled, JFR files will be compressed after generation to save disk space.")
    .booleanConf
    .createWithDefault(false)

  val ASYNC_PROFILER_STAGE_EPOCH_INTERVAL = conf("spark.rapids.flameGraph.stageEpochInterval")
    .doc("Interval in seconds to determine the current stage epoch based on running task " +
      "counts. The profiler will check which stage has the most running tasks and profile " +
      "that stage during each epoch. This allows profiling when multiple stages run " +
      "concurrently even if FIFO scheduling is already chosen.")
    .integerConf
    .createWithDefault(5)

  // ENABLE/DISABLE PROCESSING

  val SQL_ENABLED = conf("spark.rapids.sql.enabled")
    .doc("Enable (true) or disable (false) sql operations on the GPU")
    .commonlyUsed()
    .booleanConf
    .createWithDefault(true)

  val SQL_MODE = conf("spark.rapids.sql.mode")
    .doc("Set the mode for the Rapids Accelerator. The supported modes are explainOnly and " +
         "executeOnGPU. This config can not be changed at runtime, you must restart the " +
         "application for it to take affect. The default mode is executeOnGPU, which means " +
         "the RAPIDS Accelerator plugin convert the Spark operations and execute them on the " +
         "GPU when possible. The explainOnly mode allows running queries on the CPU and the " +
         "RAPIDS Accelerator will evaluate the queries as if it was going to run on the GPU. " +
         "The explanations of what would have run on the GPU and why are output in log " +
         "messages. When using explainOnly mode, the default explain output is ALL, this can " +
         "be changed by setting spark.rapids.sql.explain. See that config for more details.")
    .startupOnly()
    .stringConf
    .transform(_.toLowerCase(java.util.Locale.ROOT))
    .checkValues(Set("explainonly", "executeongpu"))
    .createWithDefault("executeongpu")

  val UDF_COMPILER_ENABLED = conf("spark.rapids.sql.udfCompiler.enabled")
    .doc("When set to true, Scala UDFs will be considered for compilation as Catalyst expressions")
    .commonlyUsed()
    .booleanConf
    .createWithDefault(false)

  val DFUDF_ENABLED = conf("spark.rapids.sql.dfudf.enabled")
    .doc("When set to false, the DataFrame UDF plugin is disabled. True enables it.")
    .internal()
    .booleanConf
    .createWithDefault(true)

  val INCOMPATIBLE_OPS = conf("spark.rapids.sql.incompatibleOps.enabled")
    .doc("For operations that work, but are not 100% compatible with the Spark equivalent " +
      "set if they should be enabled by default or disabled by default.")
    .booleanConf
    .createWithDefault(true)

  val INCOMPATIBLE_DATE_FORMATS = conf("spark.rapids.sql.incompatibleDateFormats.enabled")
    .doc("When parsing strings as dates and timestamps in functions like unix_timestamp, some " +
         "formats are fully supported on the GPU and some are unsupported and will fall back to " +
         "the CPU.  Some formats behave differently on the GPU than the CPU.  Spark on the CPU " +
         "interprets date formats with unsupported trailing characters as nulls, while Spark on " +
         "the GPU will parse the date with invalid trailing characters. More detail can be found " +
         "at [parsing strings as dates or timestamps]" +
         "(../compatibility.md#parsing-strings-as-dates-or-timestamps).")
      .booleanConf
      .createWithDefault(false)

  val IMPROVED_FLOAT_OPS = conf("spark.rapids.sql.improvedFloatOps.enabled")
    .doc("For some floating point operations spark uses one way to compute the value " +
      "and the underlying cudf implementation can use an improved algorithm. " +
      "In some cases this can result in cudf producing an answer when spark overflows.")
    .booleanConf
    .createWithDefault(true)

  val NEED_DECIMAL_OVERFLOW_GUARANTEES = conf("spark.rapids.sql.decimalOverflowGuarantees")
      .doc("FOR TESTING ONLY. DO NOT USE IN PRODUCTION. Please see the decimal section of " +
          "the compatibility documents for more information on this config.")
      .booleanConf
      .createWithDefault(true)

  val ENABLE_WINDOW_COLLECT_LIST = conf("spark.rapids.sql.window.collectList.enabled")
      .doc("The output size of collect list for a window operation is proportional to " +
          "the window size squared. The current GPU implementation does not handle this well " +
          "and is disabled by default. If you know that your window size is very small you " +
          "can try to enable it.")
      .booleanConf
      .createWithDefault(false)

  val ENABLE_WINDOW_COLLECT_SET = conf("spark.rapids.sql.window.collectSet.enabled")
      .doc("The output size of collect set for a window operation can be proportional to " +
          "the window size squared. The current GPU implementation does not handle this well " +
          "and is disabled by default. If you know that your window size is very small you " +
          "can try to enable it.")
      .booleanConf
      .createWithDefault(false)

  val ENABLE_WINDOW_UNBOUNDED_AGG = conf("spark.rapids.sql.window.unboundedAgg.enabled")
      .doc("This is a temporary internal config to turn on an unbounded to unbounded " +
          "window optimization that is still a work in progress. It should eventually replace " +
          "the double pass window exec.")
      .internal()
      .booleanConf
      .createWithDefault(false)

  val ENABLE_FLOAT_AGG = conf("spark.rapids.sql.variableFloatAgg.enabled")
    .doc("Spark assumes that all operations produce the exact same result each time. " +
      "This is not true for some floating point aggregations, which can produce slightly " +
      "different results on the GPU as the aggregation is done in parallel.  This can enable " +
      "those operations if you know the query is only computing it once.")
    .booleanConf
    .createWithDefault(true)

  val ENABLE_REPLACE_SORTMERGEJOIN = conf("spark.rapids.sql.replaceSortMergeJoin.enabled")
    .doc("Allow replacing sortMergeJoin with HashJoin")
    .booleanConf
    .createWithDefault(true)

  val ENABLE_HASH_OPTIMIZE_SORT = conf("spark.rapids.sql.hashOptimizeSort.enabled")
    .doc("Whether sorts should be inserted after some hashed operations to improve " +
      "output ordering. This can improve output file sizes when saving to columnar formats.")
    .booleanConf
    .createWithDefault(false)

  val ENABLE_FOLD_LOCAL_AGGREGATE = conf("spark.rapids.sql.foldLocalAggregate.enabled")
    .doc("Whether to fold two-stages local aggregate into one-shot Complete aggregate.")
    .internal()
    .booleanConf
    .createWithDefault(true)

  val ENABLE_CAST_FLOAT_TO_DECIMAL = conf("spark.rapids.sql.castFloatToDecimal.enabled")
    .doc("Casting from floating point types to decimal on the GPU returns results that have " +
      "tiny difference compared to results returned from CPU.")
    .booleanConf
    .createWithDefault(true)

  val ENABLE_CAST_FLOAT_TO_STRING = conf("spark.rapids.sql.castFloatToString.enabled")
    .doc("Casting from floating point types to string on the GPU returns results that have " +
      "a different precision than the default results of Spark.")
    .booleanConf
    .createWithDefault(true)

  val ENABLE_FLOAT_FORMAT_NUMBER = conf("spark.rapids.sql.formatNumberFloat.enabled")
    .doc("format_number with floating point types on the GPU returns results that have " +
      "a different precision than the default results of Spark.")
    .booleanConf
    .createWithDefault(true)

  val ENABLE_CAST_FLOAT_TO_INTEGRAL_TYPES =
    conf("spark.rapids.sql.castFloatToIntegralTypes.enabled")
      .doc("Casting from floating point types to integral types on the GPU supports a " +
          "slightly different range of values when using Spark 3.1.0 or later. Refer to the CAST " +
          "documentation for more details.")
      .booleanConf
      .createWithDefault(true)

  val ENABLE_CAST_DECIMAL_TO_FLOAT = conf("spark.rapids.sql.castDecimalToFloat.enabled")
      .doc("Casting from decimal to floating point types on the GPU returns results that have " +
          "tiny difference compared to results returned from CPU.")
      .booleanConf
      .createWithDefault(true)

  val ENABLE_CAST_STRING_TO_FLOAT = conf("spark.rapids.sql.castStringToFloat.enabled")
    .doc("When set to true, enables casting from strings to float types (float, double) " +
      "on the GPU. Currently hex values aren't supported on the GPU. Also note that casting from " +
      "string to float types on the GPU returns incorrect results when the string represents any " +
      "number \"1.7976931348623158E308\" <= x < \"1.7976931348623159E308\" " +
      "and \"-1.7976931348623158E308\" >= x > \"-1.7976931348623159E308\" in both these cases " +
      "the GPU returns Double.MaxValue while CPU returns \"+Infinity\" and \"-Infinity\" " +
      "respectively")
    .booleanConf
    .createWithDefault(true)

  val ENABLE_CAST_STRING_TO_TIMESTAMP = conf("spark.rapids.sql.castStringToTimestamp.enabled")
    .doc("When set to false, this disables casting from string to timestamp on the GPU.")
    .booleanConf
    .createWithDefault(true)

  val HAS_EXTENDED_YEAR_VALUES = conf("spark.rapids.sql.hasExtendedYearValues")
      .doc("Spark 3.2.0+ extended parsing of years in dates and " +
          "timestamps to support the full range of possible values. Prior " +
          "to this it was limited to a positive 4 digit year. The Accelerator does not " +
          "support the extended range yet. This config indicates if your data includes " +
          "this extended range or not, or if you don't care about getting the correct " +
          "values on values with the extended range.")
      .booleanConf
      .createWithDefault(true)

  val ENABLE_INNER_JOIN = conf("spark.rapids.sql.join.inner.enabled")
      .doc("When set to true inner joins are enabled on the GPU")
      .booleanConf
      .createWithDefault(true)

  val ENABLE_CROSS_JOIN = conf("spark.rapids.sql.join.cross.enabled")
      .doc("When set to true cross joins are enabled on the GPU")
      .booleanConf
      .createWithDefault(true)

  val ENABLE_LEFT_OUTER_JOIN = conf("spark.rapids.sql.join.leftOuter.enabled")
      .doc("When set to true left outer joins are enabled on the GPU")
      .booleanConf
      .createWithDefault(true)

  val ENABLE_RIGHT_OUTER_JOIN = conf("spark.rapids.sql.join.rightOuter.enabled")
      .doc("When set to true right outer joins are enabled on the GPU")
      .booleanConf
      .createWithDefault(true)

  val ENABLE_FULL_OUTER_JOIN = conf("spark.rapids.sql.join.fullOuter.enabled")
      .doc("When set to true full outer joins are enabled on the GPU")
      .booleanConf
      .createWithDefault(true)

  val ENABLE_LEFT_SEMI_JOIN = conf("spark.rapids.sql.join.leftSemi.enabled")
      .doc("When set to true left semi joins are enabled on the GPU")
      .booleanConf
      .createWithDefault(true)

  val ENABLE_LEFT_ANTI_JOIN = conf("spark.rapids.sql.join.leftAnti.enabled")
      .doc("When set to true left anti joins are enabled on the GPU")
      .booleanConf
      .createWithDefault(true)

  val ENABLE_EXISTENCE_JOIN = conf("spark.rapids.sql.join.existence.enabled")
      .doc("When set to true existence joins are enabled on the GPU")
      .booleanConf
      .createWithDefault(true)

  val ENABLE_PROJECT_AST = conf("spark.rapids.sql.projectAstEnabled")
      .doc("Enable project operations to use cudf AST expressions when possible.")
      .internal()
      .booleanConf
      .createWithDefault(false)

  val ENABLE_TIERED_PROJECT = conf("spark.rapids.sql.tiered.project.enabled")
      .doc("Enable tiered projections.")
      .internal()
      .booleanConf
      .createWithDefault(true)

  val ENABLE_COMBINED_EXPR_PREFIX = "spark.rapids.sql.expression.combined."

  val ENABLE_COMBINED_EXPRESSIONS = conf("spark.rapids.sql.combined.expressions.enabled")
    .doc("For some expressions it can be much more efficient to combine multiple " +
      "expressions together into a single kernel call. This enables or disables that " +
      s"feature. Note that this requires that $ENABLE_TIERED_PROJECT is turned on or " +
      "else there is no performance improvement. You can also disable this feature for " +
      "expressions that support it. Each config is expression specific and starts with " +
      s"$ENABLE_COMBINED_EXPR_PREFIX followed by the name of the GPU expression class " +
      s"similar to what we do for enabling converting individual expressions to the GPU.")
    .internal()
    .booleanConf
    .createWithDefault(true)

  val ENABLE_RLIKE_REGEX_REWRITE = conf("spark.rapids.sql.rLikeRegexRewrite.enabled")
      .doc("Enable the optimization to rewrite rlike regex to contains in some cases.")
      .internal()
      .booleanConf
      .createWithDefault(true)

  // FILE FORMATS
  val MULTITHREAD_READ_NUM_THREADS = conf("spark.rapids.sql.multiThreadedRead.numThreads")
      .doc("The maximum number of threads on each executor to use for reading small " +
        "files in parallel. This can not be changed at runtime after the executor has " +
        "started. Used with COALESCING and MULTITHREADED readers, see " +
        "spark.rapids.sql.format.parquet.reader.type, " +
        "spark.rapids.sql.format.orc.reader.type, or " +
        "spark.rapids.sql.format.avro.reader.type for a discussion of reader types. " +
        "If it is not set explicitly and spark.executor.cores is set, it will be tried to " +
        "assign value of `max(MULTITHREAD_READ_NUM_THREADS_DEFAULT, spark.executor.cores)`, " +
        s"where MULTITHREAD_READ_NUM_THREADS_DEFAULT = $MULTITHREAD_READ_NUM_THREADS_DEFAULT" +
        ".")
      .startupOnly()
      .commonlyUsed()
      .integerConf
      .checkValue(v => v > 0, "The thread count must be greater than zero.")
      .createWithDefault(MULTITHREAD_READ_NUM_THREADS_DEFAULT)

  val ENABLE_PARQUET = conf("spark.rapids.sql.format.parquet.enabled")
    .doc("When set to false disables all parquet input and output acceleration")
    .booleanConf
    .createWithDefault(true)

  val ENABLE_PARQUET_INT96_WRITE = conf("spark.rapids.sql.format.parquet.writer.int96.enabled")
    .doc("When set to false, disables accelerated parquet write if the " +
      "spark.sql.parquet.outputTimestampType is set to INT96")
    .booleanConf
    .createWithDefault(true)

  object ParquetFooterReaderType extends Enumeration {
    val JAVA, NATIVE, AUTO = Value
  }

  val PARQUET_READER_FOOTER_TYPE =
    conf("spark.rapids.sql.format.parquet.reader.footer.type")
      .doc("In some cases reading the footer of the file is very expensive. Typically this " +
          "happens when there are a large number of columns and relatively few " +
          "of them are being read on a large number of files. " +
          "This provides the ability to use a different path to parse and filter the footer. " +
          "AUTO is the default and decides which path to take using a heuristic. JAVA " +
          "follows closely with what Apache Spark does. NATIVE will parse and " +
          "filter the footer using C++.")
      .stringConf
      .transform(_.toUpperCase(java.util.Locale.ROOT))
      .checkValues(ParquetFooterReaderType.values.map(_.toString))
      .createWithDefault(ParquetFooterReaderType.AUTO.toString)

  // This is an experimental feature now. And eventually, should be enabled or disabled depending
  // on something that we don't know yet but would try to figure out.
  val ENABLE_CPU_BASED_UDF = conf("spark.rapids.sql.rowBasedUDF.enabled")
    .doc("When set to true, optimizes a row-based UDF in a GPU operation by transferring " +
      "only the data it needs between GPU and CPU inside a query operation, instead of falling " +
      "this operation back to CPU. This is an experimental feature, and this config might be " +
      "removed in the future.")
    .booleanConf
    .createWithDefault(false)

  val PARQUET_READER_TYPE = conf("spark.rapids.sql.format.parquet.reader.type")
    .doc("Sets the Parquet reader type. We support different types that are optimized for " +
      "different environments. The original Spark style reader can be selected by setting this " +
      "to PERFILE which individually reads and copies files to the GPU. Loading many small files " +
      "individually has high overhead, and using either COALESCING or MULTITHREADED is " +
      "recommended instead. The COALESCING reader is good when using a local file system where " +
      "the executors are on the same nodes or close to the nodes the data is being read on. " +
      "This reader coalesces all the files assigned to a task into a single host buffer before " +
      "sending it down to the GPU. It copies blocks from a single file into a host buffer in " +
      s"separate threads in parallel, see $MULTITHREAD_READ_NUM_THREADS. " +
      "MULTITHREADED is good for cloud environments where you are reading from a blobstore " +
      "that is totally separate and likely has a higher I/O read cost. Many times the cloud " +
      "environments also get better throughput when you have multiple readers in parallel. " +
      "This reader uses multiple threads to read each file in parallel and each file is sent " +
      "to the GPU separately. This allows the CPU to keep reading while GPU is also doing work. " +
      s"See $MULTITHREAD_READ_NUM_THREADS and " +
      "spark.rapids.sql.format.parquet.multiThreadedRead.maxNumFilesParallel to control " +
      "the number of threads and amount of memory used. " +
      "By default this is set to AUTO so we select the reader we think is best. This will " +
      "either be the COALESCING or the MULTITHREADED based on whether we think the file is " +
      "in the cloud. See spark.rapids.cloudSchemes.")
    .stringConf
    .transform(_.toUpperCase(java.util.Locale.ROOT))
    .checkValues(RapidsReaderType.values.map(_.toString))
    .createWithDefault(RapidsReaderType.AUTO.toString)

  val PARQUET_DECOMPRESS_CPU =
    conf("spark.rapids.sql.format.parquet.decompressCpu")
      .doc("If true then the CPU is eligible to decompress Parquet data rather than the GPU. " +
          s"See other spark.rapids.sql.format.parquet.decompressCpu.* configuration settings " +
          "to control this for specific compression codecs.")
      .internal()
      .booleanConf
      .createWithDefault(false)

  val PARQUET_DECOMPRESS_CPU_SNAPPY =
    conf("spark.rapids.sql.format.parquet.decompressCpu.snappy")
      .doc(s"If true and $PARQUET_DECOMPRESS_CPU is true then the CPU decompresses " +
          "Parquet Snappy data rather than the GPU")
      .internal()
      .booleanConf
      .createWithDefault(true)

  val PARQUET_DECOMPRESS_CPU_ZSTD =
    conf("spark.rapids.sql.format.parquet.decompressCpu.zstd")
      .doc(s"If true and $PARQUET_DECOMPRESS_CPU is true then the CPU decompresses " +
          "Parquet Zstandard data rather than the GPU")
      .internal()
      .booleanConf
      .createWithDefault(true)

  val READER_MULTITHREADED_COMBINE_THRESHOLD =
    conf("spark.rapids.sql.reader.multithreaded.combine.sizeBytes")
      .doc("The target size in bytes to combine multiple small files together when using the " +
        "MULTITHREADED parquet or orc reader. With combine disabled, the MULTITHREADED reader " +
        "reads the files in parallel and sends individual files down to the GPU, but that can " +
        "be inefficient for small files. When combine is enabled, files that are ready within " +
        "spark.rapids.sql.reader.multithreaded.combine.waitTime together, up to this " +
        "threshold size, are combined before sending down to GPU. This can be disabled by " +
        "setting it to 0. Note that combine also will not go over the " +
        "spark.rapids.sql.reader.batchSizeRows or spark.rapids.sql.reader.batchSizeBytes limits.")
      .bytesConf(ByteUnit.BYTE)
      .createWithDefault(64 * 1024 * 1024) // 64M

  val READER_MULTITHREADED_COMBINE_WAIT_TIME =
    conf("spark.rapids.sql.reader.multithreaded.combine.waitTime")
      .doc("When using the multithreaded parquet or orc reader with combine mode, how long " +
        "to wait, in milliseconds, for more files to finish if haven't met the size threshold. " +
        "Note that this will wait this amount of time from when the last file was available, " +
        "so total wait time could be larger then this.")
      .integerConf
      .createWithDefault(200) // ms

  val READER_MULTITHREADED_READ_KEEP_ORDER =
    conf("spark.rapids.sql.reader.multithreaded.read.keepOrder")
      .doc("When using the MULTITHREADED reader, if this is set to true we read " +
        "the files in the same order Spark does, otherwise the order may not be the same. " +
        "Now it is supported only for parquet and orc.")
      .booleanConf
      .createWithDefault(true)

  val PARQUET_MULTITHREADED_COMBINE_THRESHOLD =
    conf("spark.rapids.sql.format.parquet.multithreaded.combine.sizeBytes")
      .doc("The target size in bytes to combine multiple small files together when using the " +
        "MULTITHREADED parquet reader. With combine disabled, the MULTITHREADED reader reads the " +
        "files in parallel and sends individual files down to the GPU, but that can be " +
        "inefficient for small files. When combine is enabled, files that are ready within " +
        "spark.rapids.sql.format.parquet.multithreaded.combine.waitTime together, up to this " +
        "threshold size, are combined before sending down to GPU. This can be disabled by " +
        "setting it to 0. Note that combine also will not go over the " +
        "spark.rapids.sql.reader.batchSizeRows or spark.rapids.sql.reader.batchSizeBytes " +
        s"limits. DEPRECATED: use $READER_MULTITHREADED_COMBINE_THRESHOLD instead.")
      .bytesConf(ByteUnit.BYTE)
      .createOptional

  val PARQUET_MULTITHREADED_COMBINE_WAIT_TIME =
    conf("spark.rapids.sql.format.parquet.multithreaded.combine.waitTime")
      .doc("When using the multithreaded parquet reader with combine mode, how long " +
        "to wait, in milliseconds, for more files to finish if haven't met the size threshold. " +
        "Note that this will wait this amount of time from when the last file was available, " +
        "so total wait time could be larger then this. " +
        s"DEPRECATED: use $READER_MULTITHREADED_COMBINE_WAIT_TIME instead.")
      .integerConf
      .createOptional

  val PARQUET_MULTITHREADED_READ_KEEP_ORDER =
    conf("spark.rapids.sql.format.parquet.multithreaded.read.keepOrder")
      .doc("When using the MULTITHREADED reader, if this is set to true we read " +
        "the files in the same order Spark does, otherwise the order may not be the same. " +
        s"DEPRECATED: use $READER_MULTITHREADED_READ_KEEP_ORDER instead.")
      .booleanConf
      .createOptional

  /** List of schemes that are always considered cloud storage schemes */
  private lazy val DEFAULT_CLOUD_SCHEMES =
    Seq("abfs", "abfss", "dbfs", "gs", "s3", "s3a", "s3n", "wasbs", "cosn")

  val CLOUD_SCHEMES = conf("spark.rapids.cloudSchemes")
    .doc("Comma separated list of additional URI schemes that are to be considered cloud based " +
      s"filesystems. Schemes already included: ${DEFAULT_CLOUD_SCHEMES.mkString(", ")}. Cloud " +
      "based stores generally would be total separate from the executors and likely have a " +
      "higher I/O read cost. Many times the cloud filesystems also get better throughput when " +
      "you have multiple readers in parallel. This is used with " +
      "spark.rapids.sql.format.parquet.reader.type")
    .commonlyUsed()
    .stringConf
    .toSequence
    .createOptional

  val PARQUET_MULTITHREAD_READ_NUM_THREADS =
    conf("spark.rapids.sql.format.parquet.multiThreadedRead.numThreads")
      .doc("The maximum number of threads, on the executor, to use for reading small " +
        "Parquet files in parallel. This can not be changed at runtime after the executor has " +
        "started. Used with COALESCING and MULTITHREADED reader, see " +
        s"$PARQUET_READER_TYPE. DEPRECATED: use $MULTITHREAD_READ_NUM_THREADS")
      .startupOnly()
      .integerConf
      .createOptional

  val PARQUET_MULTITHREAD_READ_MAX_NUM_FILES_PARALLEL =
    conf("spark.rapids.sql.format.parquet.multiThreadedRead.maxNumFilesParallel")
      .doc("A limit on the maximum number of files per task processed in parallel on the CPU " +
        "side before the file is sent to the GPU. This affects the amount of host memory used " +
        "when reading the files in parallel. Used with MULTITHREADED reader, see " +
        s"$PARQUET_READER_TYPE.")
      .integerConf
      .checkValue(v => v > 0, "The maximum number of files must be greater than 0.")
      .createWithDefault(Integer.MAX_VALUE)

  val ENABLE_PARQUET_READ = conf("spark.rapids.sql.format.parquet.read.enabled")
    .doc("When set to false disables parquet input acceleration")
    .booleanConf
    .createWithDefault(true)

  val ENABLE_PARQUET_WRITE = conf("spark.rapids.sql.format.parquet.write.enabled")
    .doc("When set to false disables parquet output acceleration")
    .booleanConf
    .createWithDefault(true)

  val ENABLE_ORC = conf("spark.rapids.sql.format.orc.enabled")
    .doc("When set to false disables all orc input and output acceleration")
    .booleanConf
    .createWithDefault(true)

  val ENABLE_ORC_READ = conf("spark.rapids.sql.format.orc.read.enabled")
    .doc("When set to false disables orc input acceleration")
    .booleanConf
    .createWithDefault(true)

  val ENABLE_ORC_WRITE = conf("spark.rapids.sql.format.orc.write.enabled")
    .doc("When set to false disables orc output acceleration")
    .booleanConf
    .createWithDefault(true)

  val ENABLE_ORC_BOOL = conf("spark.rapids.sql.format.orc.write.boolType.enabled")
    .doc("When set to false disables boolean columns for ORC writes. " +
      "Set to true if you want to experiment. " +
      "See https://github.com/NVIDIA/spark-rapids/issues/11736.")
    .internal()
    .booleanConf
    .createWithDefault(false)

  val TEST_ORC_STRIPE_SIZE_ROWS = conf("spark.rapids.sql.test.orc.write.stripeSizeRows")
    .doc("Only to be used in tests. When set to a valid value(no less than 512, as specified " +
      "in cudf), the ORC writer will use this value as the maximum number of rows per stripe. " +
      "Additionally, the ORC writer rounds the number of elements in each stripe " +
      "(except the last) to a multiple of 8 to efficiently encode the validity masks. " +
      "If not set, the ORC writer will use the default value 1,000,000.")
    .internal()
    .integerConf
    .checkValue(v => v >= 512, "The stripe size rows must be no less than 512.")
    .createOptional

  val ORC_READ_IGNORE_WRITE_TIMEZONE =
    conf("spark.rapids.sql.orc.read.ignore.write.timezone")
      .doc("This is an experimental feature. When set to true, the ORC reader ignores the writer " +
        "timezones in the stripe footers and use the reader timezone as writer timezone. " +
        "When set to true, the user should guarantee the the writer timezones in the ORC " +
        "file is the same as the reader.")
      .internal()
      .booleanConf
      .createWithDefault(false)

  val ENABLE_EXPAND_PREPROJECT = conf("spark.rapids.sql.expandPreproject.enabled")
    .doc("When set to false disables the pre-projection for GPU Expand. " +
      "Pre-projection leverages the tiered projection to evaluate expressions that " +
      "semantically equal across Expand projection lists before expanding, to avoid " +
      s"duplicate evaluations. '${ENABLE_TIERED_PROJECT.key}' should also set to true " +
      "to enable this.")
    .internal()
    .booleanConf
    .createWithDefault(true)

  val ENABLE_COALESCE_AFTER_EXPAND = conf("spark.rapids.sql.coalesceAfterExpand.enabled")
    .doc("When set to false disables the coalesce after GPU Expand. ")
    .internal()
    .booleanConf
    .createWithDefault(true)

  val ENABLE_ORC_FLOAT_TYPES_TO_STRING =
    conf("spark.rapids.sql.format.orc.floatTypesToString.enable")
    .doc("When reading an ORC file, the source data schemas(schemas of ORC file) may differ " +
      "from the target schemas (schemas of the reader), we need to handle the castings from " +
      "source type to target type. Since float/double numbers in GPU have different precision " +
      "with CPU, when casting float/double to string, the result of GPU is different from " +
      "result of CPU spark. Its default value is `true` (this means the strings result will " +
      "differ from result of CPU). If it's set `false` explicitly and there exists casting " +
      "from float/double to string in the job, then such behavior will cause an exception, " +
      "and the job will fail.")
    .booleanConf
    .createWithDefault(true)

  val ORC_READER_TYPE = conf("spark.rapids.sql.format.orc.reader.type")
    .doc("Sets the ORC reader type. We support different types that are optimized for " +
      "different environments. The original Spark style reader can be selected by setting this " +
      "to PERFILE which individually reads and copies files to the GPU. Loading many small files " +
      "individually has high overhead, and using either COALESCING or MULTITHREADED is " +
      "recommended instead. The COALESCING reader is good when using a local file system where " +
      "the executors are on the same nodes or close to the nodes the data is being read on. " +
      "This reader coalesces all the files assigned to a task into a single host buffer before " +
      "sending it down to the GPU. It copies blocks from a single file into a host buffer in " +
      s"separate threads in parallel, see $MULTITHREAD_READ_NUM_THREADS. " +
      "MULTITHREADED is good for cloud environments where you are reading from a blobstore " +
      "that is totally separate and likely has a higher I/O read cost. Many times the cloud " +
      "environments also get better throughput when you have multiple readers in parallel. " +
      "This reader uses multiple threads to read each file in parallel and each file is sent " +
      "to the GPU separately. This allows the CPU to keep reading while GPU is also doing work. " +
      s"See $MULTITHREAD_READ_NUM_THREADS and " +
      "spark.rapids.sql.format.orc.multiThreadedRead.maxNumFilesParallel to control " +
      "the number of threads and amount of memory used. " +
      "By default this is set to AUTO so we select the reader we think is best. This will " +
      "either be the COALESCING or the MULTITHREADED based on whether we think the file is " +
      "in the cloud. See spark.rapids.cloudSchemes.")
    .stringConf
    .transform(_.toUpperCase(java.util.Locale.ROOT))
    .checkValues(RapidsReaderType.values.map(_.toString))
    .createWithDefault(RapidsReaderType.AUTO.toString)

  val ORC_MULTITHREAD_READ_NUM_THREADS =
    conf("spark.rapids.sql.format.orc.multiThreadedRead.numThreads")
      .doc("The maximum number of threads, on the executor, to use for reading small " +
        "ORC files in parallel. This can not be changed at runtime after the executor has " +
        "started. Used with MULTITHREADED reader, see " +
        s"$ORC_READER_TYPE. DEPRECATED: use $MULTITHREAD_READ_NUM_THREADS")
      .startupOnly()
      .integerConf
      .createOptional

  val ORC_MULTITHREAD_READ_MAX_NUM_FILES_PARALLEL =
    conf("spark.rapids.sql.format.orc.multiThreadedRead.maxNumFilesParallel")
      .doc("A limit on the maximum number of files per task processed in parallel on the CPU " +
        "side before the file is sent to the GPU. This affects the amount of host memory used " +
        "when reading the files in parallel. Used with MULTITHREADED reader, see " +
        s"$ORC_READER_TYPE.")
      .integerConf
      .checkValue(v => v > 0, "The maximum number of files must be greater than 0.")
      .createWithDefault(Integer.MAX_VALUE)

  val ENABLE_CSV = conf("spark.rapids.sql.format.csv.enabled")
    .doc("When set to false disables all csv input and output acceleration. " +
      "(only input is currently supported anyways)")
    .booleanConf
    .createWithDefault(true)

  val ENABLE_CSV_READ = conf("spark.rapids.sql.format.csv.read.enabled")
    .doc("When set to false disables csv input acceleration")
    .booleanConf
    .createWithDefault(true)

  val ENABLE_READ_CSV_FLOATS = conf("spark.rapids.sql.csv.read.float.enabled")
    .doc("CSV reading is not 100% compatible when reading floats.")
    .booleanConf
    .createWithDefault(true)

  val ENABLE_READ_CSV_DOUBLES = conf("spark.rapids.sql.csv.read.double.enabled")
    .doc("CSV reading is not 100% compatible when reading doubles.")
    .booleanConf
    .createWithDefault(true)

  val ENABLE_READ_CSV_DECIMALS = conf("spark.rapids.sql.csv.read.decimal.enabled")
    .doc("CSV reading is not 100% compatible when reading decimals.")
    .booleanConf
    .createWithDefault(false)

  val ENABLE_JSON = conf("spark.rapids.sql.format.json.enabled")
    .doc("When set to true enables all json input and output acceleration. " +
      "(only input is currently supported anyways)")
    .booleanConf
    .createWithDefault(true)

  val ENABLE_JSON_READ = conf("spark.rapids.sql.format.json.read.enabled")
    .doc("When set to true enables json input acceleration")
    .booleanConf
    .createWithDefault(true)

  val ENABLE_READ_JSON_FLOATS = conf("spark.rapids.sql.json.read.float.enabled")
    .doc("JSON reading is not 100% compatible when reading floats.")
    .booleanConf
    .createWithDefault(true)

  val ENABLE_READ_JSON_DOUBLES = conf("spark.rapids.sql.json.read.double.enabled")
    .doc("JSON reading is not 100% compatible when reading doubles.")
    .booleanConf
    .createWithDefault(true)

  val ENABLE_READ_JSON_DECIMALS = conf("spark.rapids.sql.json.read.decimal.enabled")
    .doc("When reading a quoted string as a decimal Spark supports reading non-ascii " +
        "unicode digits, and the RAPIDS Accelerator does not.")
    .booleanConf
    .createWithDefault(true)

  val ENABLE_READ_JSON_DATE_TIME = conf("spark.rapids.sql.json.read.datetime.enabled")
    .doc("JSON reading is not 100% compatible when reading dates and timestamps.")
    .booleanConf
    .createWithDefault(false)

  val ENABLE_AVRO = conf("spark.rapids.sql.format.avro.enabled")
    .doc("When set to true enables all avro input and output acceleration. " +
      "(only input is currently supported anyways)")
    .booleanConf
    .createWithDefault(false)

  val ENABLE_AVRO_READ = conf("spark.rapids.sql.format.avro.read.enabled")
    .doc("When set to true enables avro input acceleration")
    .booleanConf
    .createWithDefault(false)

  val AVRO_READER_TYPE = conf("spark.rapids.sql.format.avro.reader.type")
    .doc("Sets the Avro reader type. We support different types that are optimized for " +
      "different environments. The original Spark style reader can be selected by setting this " +
      "to PERFILE which individually reads and copies files to the GPU. Loading many small files " +
      "individually has high overhead, and using either COALESCING or MULTITHREADED is " +
      "recommended instead. The COALESCING reader is good when using a local file system where " +
      "the executors are on the same nodes or close to the nodes the data is being read on. " +
      "This reader coalesces all the files assigned to a task into a single host buffer before " +
      "sending it down to the GPU. It copies blocks from a single file into a host buffer in " +
      s"separate threads in parallel, see $MULTITHREAD_READ_NUM_THREADS. " +
      "MULTITHREADED is good for cloud environments where you are reading from a blobstore " +
      "that is totally separate and likely has a higher I/O read cost. Many times the cloud " +
      "environments also get better throughput when you have multiple readers in parallel. " +
      "This reader uses multiple threads to read each file in parallel and each file is sent " +
      "to the GPU separately. This allows the CPU to keep reading while GPU is also doing work. " +
      s"See $MULTITHREAD_READ_NUM_THREADS and " +
      "spark.rapids.sql.format.avro.multiThreadedRead.maxNumFilesParallel to control " +
      "the number of threads and amount of memory used. " +
      "By default this is set to AUTO so we select the reader we think is best. This will " +
      "either be the COALESCING or the MULTITHREADED based on whether we think the file is " +
      "in the cloud. See spark.rapids.cloudSchemes.")
    .stringConf
    .transform(_.toUpperCase(java.util.Locale.ROOT))
    .checkValues(RapidsReaderType.values.map(_.toString))
    .createWithDefault(RapidsReaderType.AUTO.toString)

  val AVRO_MULTITHREAD_READ_NUM_THREADS =
    conf("spark.rapids.sql.format.avro.multiThreadedRead.numThreads")
      .doc("The maximum number of threads, on one executor, to use for reading small " +
        "Avro files in parallel. This can not be changed at runtime after the executor has " +
        "started. Used with MULTITHREADED reader, see " +
        s"$AVRO_READER_TYPE. DEPRECATED: use $MULTITHREAD_READ_NUM_THREADS")
      .startupOnly()
      .integerConf
      .createOptional

  val AVRO_MULTITHREAD_READ_MAX_NUM_FILES_PARALLEL =
    conf("spark.rapids.sql.format.avro.multiThreadedRead.maxNumFilesParallel")
      .doc("A limit on the maximum number of files per task processed in parallel on the CPU " +
        "side before the file is sent to the GPU. This affects the amount of host memory used " +
        "when reading the files in parallel. Used with MULTITHREADED reader, see " +
        s"$AVRO_READER_TYPE.")
      .integerConf
      .checkValue(v => v > 0, "The maximum number of files must be greater than 0.")
      .createWithDefault(Integer.MAX_VALUE)

  val ENABLE_DELTA_WRITE = conf("spark.rapids.sql.format.delta.write.enabled")
      .doc("When set to false disables Delta Lake output acceleration.")
      .booleanConf
      .createWithDefault(true)

  val ENABLE_ICEBERG = conf("spark.rapids.sql.format.iceberg.enabled")
    .doc("When set to false disables all Iceberg acceleration")
    .booleanConf
    .createWithDefault(true)

  val ENABLE_ICEBERG_READ = conf("spark.rapids.sql.format.iceberg.read.enabled")
    .doc("When set to false disables Iceberg input acceleration")
    .booleanConf
    .createWithDefault(true)

  val ENABLE_ICEBERG_WRITE = conf("spark.rapids.sql.format.iceberg.write.enabled")
    .doc("When set to false disables Iceberg write acceleration")
    .booleanConf
    .createWithDefault(false)

  val ENABLE_HIVE_TEXT: ConfEntryWithDefault[Boolean] =
    conf("spark.rapids.sql.format.hive.text.enabled")
      .doc("When set to false disables Hive text table acceleration. " +
           "Array/Struct/Map columns are unsupported for acceleration.")
      .booleanConf
      .createWithDefault(true)

  val ENABLE_HIVE_TEXT_READ: ConfEntryWithDefault[Boolean] =
    conf("spark.rapids.sql.format.hive.text.read.enabled")
      .doc("When set to false disables Hive text table read acceleration. " +
           "Array/Struct/Map columns are unsupported for read acceleration.")
      .booleanConf
      .createWithDefault(true)

  val ENABLE_HIVE_TEXT_WRITE: ConfEntryWithDefault[Boolean] =
    conf("spark.rapids.sql.format.hive.text.write.enabled")
      .doc("When set to false disables Hive text table write acceleration. " +
           "Array/Struct/Map columns are unsupported for write acceleration.")
      .booleanConf
      .createWithDefault(true)

  val ENABLE_READ_HIVE_FLOATS = conf("spark.rapids.sql.format.hive.text.read.float.enabled")
      .doc("Hive text file reading is not 100% compatible when reading floats.")
      .booleanConf
      .createWithDefault(true)

  val ENABLE_READ_HIVE_DOUBLES = conf("spark.rapids.sql.format.hive.text.read.double.enabled")
      .doc("Hive text file reading is not 100% compatible when reading doubles.")
      .booleanConf
      .createWithDefault(true)

  val ENABLE_READ_HIVE_DECIMALS = conf("spark.rapids.sql.format.hive.text.read.decimal.enabled")
      .doc("Hive text file reading is not 100% compatible when reading decimals. Hive has " +
          "more limitations on what is valid compared to the GPU implementation in some corner " +
          "cases. See https://github.com/NVIDIA/spark-rapids/issues/7246")
      .booleanConf
      .createWithDefault(true)

  val ENABLE_RANGE_WINDOW_BYTES = conf("spark.rapids.sql.window.range.byte.enabled")
    .doc("When the order-by column of a range based window is byte type and " +
      "the range boundary calculated for a value has overflow, CPU and GPU will get " +
      "the different results. When set to false disables the range window acceleration for the " +
      "byte type order-by column")
    .booleanConf
    .createWithDefault(false)

  val ENABLE_RANGE_WINDOW_SHORT = conf("spark.rapids.sql.window.range.short.enabled")
    .doc("When the order-by column of a range based window is short type and " +
      "the range boundary calculated for a value has overflow, CPU and GPU will get " +
      "the different results. When set to false disables the range window acceleration for the " +
      "short type order-by column")
    .booleanConf
    .createWithDefault(false)

  val ENABLE_RANGE_WINDOW_INT = conf("spark.rapids.sql.window.range.int.enabled")
    .doc("When the order-by column of a range based window is int type and " +
      "the range boundary calculated for a value has overflow, CPU and GPU will get " +
      "the different results. When set to false disables the range window acceleration for the " +
      "int type order-by column")
    .booleanConf
    .createWithDefault(true)

  val ENABLE_RANGE_WINDOW_LONG = conf("spark.rapids.sql.window.range.long.enabled")
    .doc("When the order-by column of a range based window is long type and " +
      "the range boundary calculated for a value has overflow, CPU and GPU will get " +
      "the different results. When set to false disables the range window acceleration for the " +
      "long type order-by column")
    .booleanConf
    .createWithDefault(true)

  val ENABLE_RANGE_WINDOW_FLOAT: ConfEntryWithDefault[Boolean] =
    conf("spark.rapids.sql.window.range.float.enabled")
      .doc("When set to false, this disables the range window acceleration for the " +
        "FLOAT type order-by column")
      .booleanConf
      .createWithDefault(true)

  val ENABLE_RANGE_WINDOW_DOUBLE: ConfEntryWithDefault[Boolean] =
    conf("spark.rapids.sql.window.range.double.enabled")
      .doc("When set to false, this disables the range window acceleration for the " +
        "double type order-by column")
      .booleanConf
      .createWithDefault(true)

  val ENABLE_RANGE_WINDOW_DECIMAL: ConfEntryWithDefault[Boolean] =
    conf("spark.rapids.sql.window.range.decimal.enabled")
    .doc("When set to false, this disables the range window acceleration for the " +
      "DECIMAL type order-by column")
    .booleanConf
    .createWithDefault(true)

  val BATCHED_BOUNDED_ROW_WINDOW_MAX: ConfEntryWithDefault[Integer] =
    conf("spark.rapids.sql.window.batched.bounded.row.max")
      .doc("Max value for bounded row window preceding/following extents " +
      "permissible for the window to be evaluated in batched mode. This value affects " +
      "both the preceding and following bounds, potentially doubling the window size " +
      "permitted for batched execution")
      .integerConf
      .createWithDefault(value = 100)

  val ENABLE_SINGLE_PASS_PARTIAL_SORT_AGG: ConfEntryWithDefault[Boolean] =
    conf("spark.rapids.sql.agg.singlePassPartialSortEnabled")
    .doc("Enable or disable a single pass partial sort optimization where if a heuristic " +
        "indicates it would be good we pre-sort the data before a partial agg and then " +
        "do the agg in a single pass with no merge, so there is no spilling")
    .internal()
    .booleanConf
    .createWithDefault(true)

  val SKIP_AGG_PASS_REDUCTION_RATIO = conf("spark.rapids.sql.agg.skipAggPassReductionRatio")
    .doc("In non-final aggregation stages, if the previous pass has a row retention ratio " +
        "greater than this value, the next aggregation pass will be skipped." +
        "Setting this to 1 essentially disables this feature. For Historical reasons it is " +
        "called skipAggPassReductionRatio, actually skipAggPassRetentionRatio would have " +
        "been better")
    .internal()
    .doubleConf
    .checkValue(v => v >= 0 && v <= 1, "The ratio value must be in [0, 1].")
    .createWithDefault(0.85)

  val FORCE_SINGLE_PASS_PARTIAL_SORT_AGG: ConfEntryWithDefault[Boolean] =
    conf("spark.rapids.sql.agg.forceSinglePassPartialSort")
    .doc("Force a single pass partial sort agg to happen in all cases that it could, " +
        "no matter what the heuristic says. This is really just for testing.")
    .internal()
    .booleanConf
    .createWithDefault(false)

  val ENABLE_REGEXP = conf("spark.rapids.sql.regexp.enabled")
    .doc("Specifies whether supported regular expressions will be evaluated on the GPU. " +
      "Unsupported expressions will fall back to CPU. However, there are some known edge cases " +
      "that will still execute on GPU and produce incorrect results and these are documented in " +
      "the compatibility guide. Setting this config to false will make all regular expressions " +
      "run on the CPU instead.")
    .booleanConf
    .createWithDefault(true)

  val REGEXP_MAX_STATE_MEMORY_BYTES = conf("spark.rapids.sql.regexp.maxStateMemoryBytes")
    .doc("Specifies the maximum memory on GPU to be used for regular expressions." +
      "The memory usage is an estimate based on an upper-bound approximation on the " +
      "complexity of the regular expression. Note that the actual memory usage may " +
      "still be higher than this estimate depending on the number of rows in the data" +
      "column and the input strings themselves. It is recommended to not set this to " +
      s"more than 3 times ${GPU_BATCH_SIZE_BYTES.key}")
    .bytesConf(ByteUnit.BYTE)
    .createWithDefault(Integer.MAX_VALUE)

  // INTERNAL TEST AND DEBUG CONFIGS

  val TEST_RETRY_OOM_INJECTION_MODE = conf("spark.rapids.sql.test.injectRetryOOM")
    .doc("Only to be used in tests. If `true` the retry iterator will inject a GpuRetryOOM " +
         "or CpuRetryOOM once per invocation. Furthermore an extended config " +
         "`num_ooms=<int>,skip=<int>,type=CPU|GPU|CPU_OR_GPU,split=<bool>` can be provided to " +
         "specify the number of OOMs to generate; how many to skip before doing so; whether to " +
         "filter by allocation events by host(CPU), device(GPU), or both (CPU_OR_GPU); " +
         "whether to inject *SplitAndRetryOOM instead of plain *RetryOOM exceptions." +
         "Note *SplitAndRetryOOM exceptions are not always handled - use with care.")
    .internal()
    .stringConf
    .createWithDefault(false.toString)

  val FOLDABLE_NON_LIT_ALLOWED = conf("spark.rapids.sql.test.isFoldableNonLitAllowed")
    .doc("Only to be used in tests. If `true` the foldable expressions that are not literals " +
      "will be allowed")
    .internal()
    .booleanConf
    .createWithDefault(false)

  val TEST_RETRY_CONTEXT_CHECK_ENABLED = conf("spark.rapids.sql.test.retryContextCheck.enabled")
    .doc("Only to be used in tests. When set to true, enable the context check for " +
      "GPU nondeterministic expressions but declaring to be retryable. A GPU retryable " +
      "nondeterministic expression should run inside a checkpoint-restore context. And it " +
      "will blow up when the context does not satisfy.")
    .internal()
    .booleanConf
    .createWithDefault(false)

  val TEST_CONF = conf("spark.rapids.sql.test.enabled")
    .doc("Intended to be used by unit tests, if enabled all operations must run on the " +
      "GPU or an error happens.")
    .internal()
    .booleanConf
    .createWithDefault(false)

  val TEST_ALLOWED_NONGPU = conf("spark.rapids.sql.test.allowedNonGpu")
    .doc("Comma separate string of exec or expression class names that are allowed " +
      "to not be GPU accelerated for testing.")
    .internal()
    .stringConf
    .toSequence
    .createWithDefault(Nil)

  val TEST_VALIDATE_EXECS_ONGPU = conf("spark.rapids.sql.test.validateExecsInGpuPlan")
    .doc("Comma separate string of exec class names to validate they " +
      "are GPU accelerated. Used for testing.")
    .internal()
    .stringConf
    .toSequence
    .createWithDefault(Nil)

  val HASH_SUB_PARTITION_TEST_ENABLED = conf("spark.rapids.sql.test.subPartitioning.enabled")
    .doc("Setting to true will force hash joins to use the sub-partitioning algorithm if " +
      s"${TEST_CONF.key} is also enabled, while false means always disabling it. This is " +
      "intended for tests. Do not set any value under production environments, since it " +
      "will override the default behavior that will choose one automatically according to " +
      "the input batch size")
    .internal()
    .booleanConf
    .createOptional

  val LOG_TRANSFORMATIONS = conf("spark.rapids.sql.debug.logTransformations")
    .doc("When enabled, all query transformations will be logged.")
    .internal()
    .booleanConf
    .createWithDefault(false)

  val OUTPUT_DEBUG_DUMP_PREFIX = conf("spark.rapids.sql.output.debug.dumpPrefix")
    .doc("A path prefix where data that is intended to be written out as the result " +
      "of a query should be dumped for debugging. The format of this is based on " +
      "JCudfSerialization and is trying to capture the underlying table so that if " +
      "there are errors in the output format we can try to recreate it.")
    .internal()
    .stringConf
    .createOptional

  val PARQUET_DEBUG_DUMP_PREFIX = conf("spark.rapids.sql.parquet.debug.dumpPrefix")
    .doc("A path prefix where Parquet split file data is dumped for debugging.")
    .internal()
    .stringConf
    .createOptional

  val PARQUET_DEBUG_DUMP_ALWAYS = conf("spark.rapids.sql.parquet.debug.dumpAlways")
    .doc(s"This only has an effect if $PARQUET_DEBUG_DUMP_PREFIX is set. If true then " +
      "Parquet data is dumped for every read operation otherwise only on a read error.")
    .internal()
    .booleanConf
    .createWithDefault(false)

  val ORC_DEBUG_DUMP_PREFIX = conf("spark.rapids.sql.orc.debug.dumpPrefix")
    .doc("A path prefix where ORC split file data is dumped for debugging.")
    .internal()
    .stringConf
    .createOptional

  val ORC_DEBUG_DUMP_ALWAYS = conf("spark.rapids.sql.orc.debug.dumpAlways")
    .doc(s"This only has an effect if $ORC_DEBUG_DUMP_PREFIX is set. If true then " +
      "ORC data is dumped for every read operation otherwise only on a read error.")
    .internal()
    .booleanConf
    .createWithDefault(false)

  val AVRO_DEBUG_DUMP_PREFIX = conf("spark.rapids.sql.avro.debug.dumpPrefix")
    .doc("A path prefix where AVRO split file data is dumped for debugging.")
    .internal()
    .stringConf
    .createOptional

  val AVRO_DEBUG_DUMP_ALWAYS = conf("spark.rapids.sql.avro.debug.dumpAlways")
    .doc(s"This only has an effect if $AVRO_DEBUG_DUMP_PREFIX is set. If true then " +
      "Avro data is dumped for every read operation otherwise only on a read error.")
    .internal()
    .booleanConf
    .createWithDefault(false)

  val HYBRID_PARQUET_READER = conf("spark.rapids.sql.hybrid.parquet.enabled")
    .doc("Use HybridScan to read Parquet data using CPUs. The underlying implementation " +
      "leverages both Gluten and Velox. Supports Spark 3.2.2, 3.3.1, 3.4.2, and 3.5.1 " +
      "as Gluten does, also supports other versions but not fully tested.")
    .internal()
    .booleanConf
    .createWithDefault(false)

  val HYBRID_PARQUET_PRELOAD_CAP = conf("spark.rapids.sql.hybrid.parquet.numPreloadedBatches")
    .doc("Preloading capacity of HybridParquetScan. If > 0, will enable preloading" +
      " the result of HybridParquetScan asynchronously in a separate thread")
    .internal()
    .integerConf
    .createWithDefault(0)

  // This config name is the same as HybridPluginWrapper in Hybrid jar,
  // can not refer to Hybrid jar because of the jar is optional.
  val LOAD_HYBRID_BACKEND = conf("spark.rapids.sql.hybrid.loadBackend")
    .doc("Load hybrid backend as an extra plugin of spark-rapids during launch time")
    .internal()
    .startupOnly()
    .booleanConf
    .createWithDefault(false)

  object HybridFilterPushdownType extends Enumeration {
    val CPU, GPU, OFF = Value
  }

  val PUSH_DOWN_FILTERS_TO_HYBRID = conf("spark.rapids.sql.hybrid.parquet.filterPushDown")
    .doc("Push down all supported filters to CPU if set to CPU. " +
      "If set to GPU, no filters will be pushed down so all filters are on the GPU. " +
      "If set to OFF, filters will be both pushed down and keeped on the GPU. " +
      "OFF is to make the behavior same as before.")
    .internal()
    .stringConf
    .transform(_.toUpperCase(java.util.Locale.ROOT))
    .checkValues(HybridFilterPushdownType.values.map(_.toString))
    .createWithDefault(HybridFilterPushdownType.CPU.toString)

  val HYBRID_EXPRS_WHITELIST = conf("spark.rapids.sql.hybrid.whitelistExprs")
    .doc("White list of expressions that can be pushed down to CPU. " +
      "The expressions are separated by comma.")
    .internal()
    .stringConf
    .createWithDefault("")

  val HASH_AGG_REPLACE_MODE = conf("spark.rapids.sql.hashAgg.replaceMode")
    .doc("Only when hash aggregate exec has these modes (\"all\" by default): " +
      "\"all\" (try to replace all aggregates, default), " +
      "\"complete\" (exclusively replace complete aggregates), " +
      "\"partial\" (exclusively replace partial aggregates), " +
      "\"final\" (exclusively replace final aggregates)." +
      " These modes can be connected with &(AND) or |(OR) to form sophisticated patterns.")
    .internal()
    .stringConf
    .createWithDefault("all")

  val PARTIAL_MERGE_DISTINCT_ENABLED = conf("spark.rapids.sql.partialMerge.distinct.enabled")
    .doc("Enables aggregates that are in PartialMerge mode to run on the GPU if true")
    .internal()
    .booleanConf
    .createWithDefault(true)

  val SHUFFLE_MANAGER_ENABLED = conf("spark.rapids.shuffle.enabled")
    .doc("Enable or disable the RAPIDS Shuffle Manager at runtime. " +
      "The [RAPIDS Shuffle Manager](https://docs.nvidia.com/spark-rapids/user-guide/latest" +
      "/additional-functionality/rapids-shuffle.html) must " +
      "already be configured. When set to `false`, the built-in Spark shuffle will be used. ")
    .booleanConf
    .createWithDefault(true)

  object RapidsShuffleManagerMode extends Enumeration {
    val UCX, CACHE_ONLY, MULTITHREADED = Value
  }

  val SHUFFLE_MANAGER_MODE = conf("spark.rapids.shuffle.mode")
    .doc("RAPIDS Shuffle Manager mode. " +
      "\"MULTITHREADED\": shuffle file writes and reads are parallelized using a thread pool. " +
      "\"UCX\": (requires UCX installation) uses accelerated transports for " +
      "transferring shuffle blocks. " +
      "\"CACHE_ONLY\": use when running a single executor, for short-circuit cached " +
      "shuffle (for testing purposes).")
    .startupOnly()
    .stringConf
    .checkValues(RapidsShuffleManagerMode.values.map(_.toString))
    .createWithDefault(RapidsShuffleManagerMode.MULTITHREADED.toString)

  val SHUFFLE_TRANSPORT_EARLY_START = conf("spark.rapids.shuffle.transport.earlyStart")
    .doc("Enable early connection establishment for RAPIDS Shuffle")
    .startupOnly()
    .booleanConf
    .createWithDefault(true)

  val SHUFFLE_TRANSPORT_EARLY_START_HEARTBEAT_INTERVAL =
    conf("spark.rapids.shuffle.transport.earlyStart.heartbeatInterval")
      .doc("Shuffle early start heartbeat interval (milliseconds). " +
        "Executors will send a heartbeat RPC message to the driver at this interval")
      .startupOnly()
      .integerConf
      .createWithDefault(5000)

  val SHUFFLE_TRANSPORT_EARLY_START_HEARTBEAT_TIMEOUT =
    conf("spark.rapids.shuffle.transport.earlyStart.heartbeatTimeout")
      .doc(s"Shuffle early start heartbeat timeout (milliseconds). " +
        s"Executors that don't heartbeat within this timeout will be considered stale. " +
        s"This timeout must be higher than the value for " +
        s"${SHUFFLE_TRANSPORT_EARLY_START_HEARTBEAT_INTERVAL.key}")
      .startupOnly()
      .integerConf
      .createWithDefault(10000)

  val SHUFFLE_TRANSPORT_CLASS_NAME = conf("spark.rapids.shuffle.transport.class")
    .doc("The class of the specific RapidsShuffleTransport to use during the shuffle.")
    .internal()
    .startupOnly()
    .stringConf
    .createWithDefault("com.nvidia.spark.rapids.shuffle.ucx.UCXShuffleTransport")

  val SHUFFLE_TRANSPORT_MAX_RECEIVE_INFLIGHT_BYTES =
    conf("spark.rapids.shuffle.transport.maxReceiveInflightBytes")
      .doc("Maximum aggregate amount of bytes that be fetched at any given time from peers " +
        "during shuffle")
      .startupOnly()
      .bytesConf(ByteUnit.BYTE)
      .createWithDefault(1024 * 1024 * 1024)

  val SHUFFLE_UCX_ACTIVE_MESSAGES_FORCE_RNDV =
    conf("spark.rapids.shuffle.ucx.activeMessages.forceRndv")
      .doc("Set to true to force 'rndv' mode for all UCX Active Messages. " +
        "This should only be required with UCX 1.10.x. UCX 1.11.x deployments should " +
        "set to false.")
      .startupOnly()
      .booleanConf
      .createWithDefault(false)

  val SHUFFLE_UCX_USE_WAKEUP = conf("spark.rapids.shuffle.ucx.useWakeup")
    .doc("When set to true, use UCX's event-based progress (epoll) in order to wake up " +
      "the progress thread when needed, instead of a hot loop.")
    .startupOnly()
    .booleanConf
    .createWithDefault(true)

  val SHUFFLE_UCX_LISTENER_START_PORT = conf("spark.rapids.shuffle.ucx.listenerStartPort")
    .doc("Starting port to try to bind the UCX listener.")
    .internal()
    .startupOnly()
    .integerConf
    .createWithDefault(0)

  val SHUFFLE_UCX_MGMT_SERVER_HOST = conf("spark.rapids.shuffle.ucx.managementServerHost")
    .doc("The host to be used to start the management server")
    .startupOnly()
    .stringConf
    .createWithDefault(null)

  val SHUFFLE_UCX_MGMT_CONNECTION_TIMEOUT =
    conf("spark.rapids.shuffle.ucx.managementConnectionTimeout")
    .doc("The timeout for client connections to a remote peer")
    .internal()
    .startupOnly()
    .integerConf
    .createWithDefault(0)

  val SHUFFLE_UCX_BOUNCE_BUFFERS_SIZE = conf("spark.rapids.shuffle.ucx.bounceBuffers.size")
    .doc("The size of bounce buffer to use in bytes. Note that this size will be the same " +
      "for device and host memory")
    .internal()
    .startupOnly()
    .bytesConf(ByteUnit.BYTE)
    .createWithDefault(4 * 1024  * 1024)

  val SHUFFLE_UCX_BOUNCE_BUFFERS_DEVICE_COUNT =
    conf("spark.rapids.shuffle.ucx.bounceBuffers.device.count")
    .doc("The number of bounce buffers to pre-allocate from device memory")
    .internal()
    .startupOnly()
    .integerConf
    .createWithDefault(32)

  val SHUFFLE_UCX_BOUNCE_BUFFERS_HOST_COUNT =
    conf("spark.rapids.shuffle.ucx.bounceBuffers.host.count")
    .doc("The number of bounce buffers to pre-allocate from host memory")
    .internal()
    .startupOnly()
    .integerConf
    .createWithDefault(32)

  val SHUFFLE_MAX_CLIENT_THREADS = conf("spark.rapids.shuffle.maxClientThreads")
    .doc("The maximum number of threads that the shuffle client should be allowed to start")
    .internal()
    .startupOnly()
    .integerConf
    .createWithDefault(50)

  val SHUFFLE_MAX_CLIENT_TASKS = conf("spark.rapids.shuffle.maxClientTasks")
    .doc("The maximum number of tasks shuffle clients will queue before adding threads " +
      s"(up to spark.rapids.shuffle.maxClientThreads), or slowing down the transport")
    .internal()
    .startupOnly()
    .integerConf
    .createWithDefault(100)

  val SHUFFLE_CLIENT_THREAD_KEEPALIVE = conf("spark.rapids.shuffle.clientThreadKeepAlive")
    .doc("The number of seconds that the ThreadPoolExecutor will allow an idle client " +
      "shuffle thread to stay alive, before reclaiming.")
    .internal()
    .startupOnly()
    .integerConf
    .createWithDefault(30)

  val SHUFFLE_MAX_SERVER_TASKS = conf("spark.rapids.shuffle.maxServerTasks")
    .doc("The maximum number of tasks the shuffle server will queue up for its thread")
    .internal()
    .startupOnly()
    .integerConf
    .createWithDefault(1000)

  val SHUFFLE_MAX_METADATA_SIZE = conf("spark.rapids.shuffle.maxMetadataSize")
    .doc("The maximum size of a metadata message that the shuffle plugin will keep in its " +
      "direct message pool. ")
    .internal()
    .startupOnly()
    .bytesConf(ByteUnit.BYTE)
    .createWithDefault(500 * 1024)

  val SHUFFLE_COMPRESSION_CODEC = conf("spark.rapids.shuffle.compression.codec")
    .doc("The GPU codec used to compress shuffle data when using RAPIDS shuffle. " +
      "Supported codecs: zstd, lz4, copy, none")
    .internal()
    .startupOnly()
    .stringConf
    .createWithDefault("none")

val SHUFFLE_COMPRESSION_LZ4_CHUNK_SIZE = conf("spark.rapids.shuffle.compression.lz4.chunkSize")
    .doc("A configurable chunk size to use when compressing with LZ4.")
    .internal()
    .startupOnly()
    .bytesConf(ByteUnit.BYTE)
    .createWithDefault(64 * 1024)

  val SHUFFLE_COMPRESSION_ZSTD_CHUNK_SIZE =
    conf("spark.rapids.shuffle.compression.zstd.chunkSize")
      .doc("A configurable chunk size to use when compressing with ZSTD.")
      .internal()
      .startupOnly()
      .bytesConf(ByteUnit.BYTE)
      .createWithDefault(64 * 1024)

  val FORCE_HIVE_HASH_FOR_BUCKETED_WRITE =
    conf("spark.rapids.sql.format.write.forceHiveHashForBucketing")
      .doc("Hive write commands before Spark 330 use Murmur3Hash for bucketed write. " +
        "When enabled, HiveHash will be always used for this instead of Murmur3. This is " +
        "used to align with some customized Spark binaries before 330.")
      .internal()
      .booleanConf
      .createWithDefault(false)

  val SHUFFLE_MULTITHREADED_MAX_BYTES_IN_FLIGHT =
    conf("spark.rapids.shuffle.multiThreaded.maxBytesInFlight")
      .doc(
        "The size limit, in bytes, that the RAPIDS shuffle manager configured in " +
        "\"MULTITHREADED\" mode will allow to be serialized or deserialized concurrently " +
        "per task. This is also the maximum amount of memory that will be used per task. " +
        "This should be set larger " +
        "than Spark's default maxBytesInFlight (48MB). The larger this setting is, the " +
        "more compressed shuffle chunks are processed concurrently. In practice, " +
        "care needs to be taken to not go over the amount of off-heap memory that Netty has " +
        "available. See https://github.com/NVIDIA/spark-rapids/issues/9153.")
      .startupOnly()
      .bytesConf(ByteUnit.BYTE)
      .createWithDefault(128 * 1024 * 1024)

  val SHUFFLE_MULTITHREADED_WRITER_THREADS =
    conf("spark.rapids.shuffle.multiThreaded.writer.threads")
      .doc("The number of threads to use for writing shuffle blocks per executor in the " +
          "RAPIDS shuffle manager configured in \"MULTITHREADED\" mode. " +
          "There are two special values: " +
          "0 = feature is disabled, falls back to Spark built-in shuffle writer; " +
          "1 = our implementation of Spark's built-in shuffle writer with extra metrics.")
      .startupOnly()
      .integerConf
      .createWithDefault(20)

  val SHUFFLE_PARTITIONING_MAX_CPU_BATCH_SIZE =
    conf("spark.rapids.shuffle.partitioning.maxCpuBatchSize")
      .doc("The maximum size of a sliced batch output to the CPU side " +
        "when GPU partitioning shuffle data. This can be used to limit the peak on-heap memory " +
        "used by CPU to serialize the shuffle data, especially for skew data cases. " +
        "The default value is maximum size of an Array minus 2k overhead (2147483639L - 2048L), " +
        "user should only set a smaller value than default value to avoid subsequent failures.")
      .internal()
      .bytesConf(ByteUnit.BYTE)
      .checkValue(v => v > 0 && v <= 2147483639L - 2048L,
        s"maxCpuBatchSize must be positive and not exceed ${2147483639L - 2048L} bytes.")
      // The maximum size of an Array minus a bit for overhead for metadata
      .createWithDefault(2147483639L - 2048L)

  val SHUFFLE_MULTITHREADED_READER_THREADS =
    conf("spark.rapids.shuffle.multiThreaded.reader.threads")
        .doc("The number of threads to use for reading shuffle blocks per executor in the " +
            "RAPIDS shuffle manager configured in \"MULTITHREADED\" mode. " +
            "There are two special values: " +
            "0 = feature is disabled, falls back to Spark built-in shuffle reader; " +
            "1 = our implementation of Spark's built-in shuffle reader with extra metrics.")
        .startupOnly()
        .integerConf
        .createWithDefault(20)

  val SHUFFLE_KUDO_SERIALIZER_ENABLED = conf("spark.rapids.shuffle.kudo.serializer.enabled")
    .doc("Enable or disable the Kudo serializer for the shuffle.")
    .internal()
    .startupOnly()
    .booleanConf
    .createWithDefault(true)

  object ShuffleKudoMode extends Enumeration {
    val CPU, GPU = Value
  }

  val SHUFFLE_KUDO_MODE = conf("spark.rapids.shuffle.kudo.serializer.mode")
    .doc("Kudo serializer mode. " +
      "\"CPU\": serialize shuffle outputs on the cpu. " +
      "\"GPU\": serialize shuffle outputs on the gpu. ")
    .internal()
    .startupOnly()
    .stringConf
    .createWithDefault(ShuffleKudoMode.CPU.toString)

  val SHUFFLE_KUDO_SERIALIZER_MEASURE_BUFFER_COPY_ENABLED =
    conf("spark.rapids.shuffle.kudo.serializer.measure.buffer.copy.enabled")
    .doc("Enable or disable measuring buffer copy time when using Kudo serializer for the shuffle.")
    .internal()
    .startupOnly()
    .booleanConf
    .createWithDefault(false)

  val SHUFFLE_ASYNC_READ_ENABLED = conf("spark.rapids.sql.asyncRead.shuffle.enabled")
    .doc("Enable or disable the asynchronous read for Shuffle. If you turn this on you should " +
      "also consider increasing spark.rapids.sql.asyncRead.maxInFlightHostMemoryBytes so that " +
      "async threads won't be blocked by the memory limit. If By default this in off now.")
    .internal()
    .startupOnly()
    .booleanConf
    .createWithDefault(false)

  // ["NEVER", "ALWAYS", "ONFAILURE"]
  private val KudoDebugModes = 
    DumpOption.values.map(_.toString.toUpperCase(java.util.Locale.ROOT)).toSet 

  val SHUFFLE_KUDO_SERIALIZER_DEBUG_MODE = conf("spark.rapids.shuffle.kudo.serializer.debug.mode")
    .doc("Debug mode for Kudo serializer for the shuffle. If Always, it will dump the " +
      "kudo tables to a file in spark.rapids.shuffle.kudo.serializer.debug.dump.path.prefix. " +
      "If Never, it will not dump the kudo tables data. If OnFailure, it will only dump the " +
      "kudo tables data when the shuffle fails.")
    .internal()
    .startupOnly()
    .stringConf
    .transform(_.toUpperCase(java.util.Locale.ROOT))
    .checkValues(KudoDebugModes)
    .createWithDefault("NEVER")

  val SHUFFLE_KUDO_SERIALIZER_DEBUG_DUMP_PREFIX = 
    conf("spark.rapids.shuffle.kudo.serializer.debug.dump.path.prefix")
    .doc("The path prefix to use for the kudo tables when using Kudo serializer for the shuffle.")
    .internal()
    .startupOnly()
    .stringConf
    .createOptional

  // USER FACING DEBUG CONFIGS

  val SHUFFLE_COMPRESSION_MAX_BATCH_MEMORY =
    conf("spark.rapids.shuffle.compression.maxBatchMemory")
      .internal()
      .bytesConf(ByteUnit.BYTE)
      .createWithDefault(1024 * 1024 * 1024)

  val EXPLAIN = conf("spark.rapids.sql.explain")
    .doc("Explain why some parts of a query were not placed on a GPU or not. Possible " +
      "values are ALL: print everything, NONE: print nothing, NOT_ON_GPU: print only parts of " +
      "a query that did not go on the GPU")
    .commonlyUsed()
    .stringConf
    .createWithDefault("NOT_ON_GPU")

  val SHIMS_PROVIDER_OVERRIDE = conf("spark.rapids.shims-provider-override")
    .internal()
    .startupOnly()
    .doc("Overrides the automatic Spark shim detection logic and forces a specific shims " +
      "provider class to be used. Set to the fully qualified shims provider class to use. " +
      "If you are using a custom Spark version such as Spark 3.2.0 then this can be used to " +
      "specify the shims provider that matches the base Spark version of Spark 3.2.0, i.e.: " +
      "com.nvidia.spark.rapids.shims.spark320.SparkShimServiceProvider. If you modified Spark " +
      "then there is no guarantee the RAPIDS Accelerator will function properly." +
      "When tested in a combined jar with other Shims, it's expected that the provided " +
      "implementation follows the same convention as existing Spark shims. If its class" +
      " name has the form com.nvidia.spark.rapids.shims.<shimId>.YourSparkShimServiceProvider. " +
      "The last package name component, i.e., shimId, can be used in the combined jar as the root" +
      " directory /shimId for any incompatible classes. When tested in isolation, no special " +
      "jar root is required"
    )
    .stringConf
    .createOptional

  val CUDF_VERSION_OVERRIDE = conf("spark.rapids.cudfVersionOverride")
    .internal()
    .startupOnly()
    .doc("Overrides the cudf version compatibility check between cudf jar and RAPIDS Accelerator " +
      "jar. If you are sure that the cudf jar which is mentioned in the classpath is compatible " +
      "with the RAPIDS Accelerator version, then set this to true.")
    .booleanConf
    .createWithDefault(false)

  object AllowMultipleJars extends Enumeration {
    val ALWAYS, SAME_REVISION, NEVER = Value
  }

  val ALLOW_MULTIPLE_JARS = conf("spark.rapids.sql.allowMultipleJars")
    .startupOnly()
    .doc("Allow multiple rapids-4-spark, spark-rapids-jni, and cudf jars on the classpath. " +
      "Spark will take the first one it finds, so the version may not be expected. Possisble " +
      "values are ALWAYS: allow all jars, SAME_REVISION: only allow jars with the same " +
      "revision, NEVER: do not allow multiple jars at all.")
    .stringConf
    .transform(_.toUpperCase(java.util.Locale.ROOT))
    .checkValues(AllowMultipleJars.values.map(_.toString))
    .createWithDefault(AllowMultipleJars.SAME_REVISION.toString)

  val ALLOW_DISABLE_ENTIRE_PLAN = conf("spark.rapids.allowDisableEntirePlan")
    .internal()
    .doc("The plugin has the ability to detect possibe incompatibility with some specific " +
      "queries and cluster configurations. In those cases the plugin will disable GPU support " +
      "for the entire query. Set this to false if you want to override that behavior, but use " +
      "with caution.")
    .booleanConf
    .createWithDefault(true)

  val OPTIMIZER_ENABLED = conf("spark.rapids.sql.optimizer.enabled")
      .internal()
      .doc("Enable cost-based optimizer that will attempt to avoid " +
          "transitions to GPU for operations that will not result in improved performance " +
          "over CPU")
      .booleanConf
      .createWithDefault(false)

  val OPTIMIZER_EXPLAIN = conf("spark.rapids.sql.optimizer.explain")
      .internal()
      .doc("Explain why some parts of a query were not placed on a GPU due to " +
          "optimization rules. Possible values are ALL: print everything, NONE: print nothing")
      .stringConf
      .createWithDefault("NONE")

  val OPTIMIZER_DEFAULT_ROW_COUNT = conf("spark.rapids.sql.optimizer.defaultRowCount")
    .internal()
    .doc("The cost-based optimizer uses estimated row counts to calculate costs and sometimes " +
      "there is no row count available so we need a default assumption to use in this case")
    .longConf
    .createWithDefault(1000000)

  val OPTIMIZER_CLASS_NAME = conf("spark.rapids.sql.optimizer.className")
    .internal()
    .doc("Optimizer implementation class name. The class must implement the " +
      "com.nvidia.spark.rapids.Optimizer trait")
    .stringConf
    .createWithDefault("com.nvidia.spark.rapids.CostBasedOptimizer")

  val OPTIMIZER_DEFAULT_CPU_OPERATOR_COST = conf("spark.rapids.sql.optimizer.cpu.exec.default")
    .internal()
    .doc("Default per-row CPU cost of executing an operator, in seconds")
    .doubleConf
    .createWithDefault(0.0002)

  val OPTIMIZER_DEFAULT_CPU_EXPRESSION_COST = conf("spark.rapids.sql.optimizer.cpu.expr.default")
    .internal()
    .doc("Default per-row CPU cost of evaluating an expression, in seconds")
    .doubleConf
    .createWithDefault(0.0)

  val OPTIMIZER_DEFAULT_GPU_OPERATOR_COST = conf("spark.rapids.sql.optimizer.gpu.exec.default")
      .internal()
      .doc("Default per-row GPU cost of executing an operator, in seconds")
      .doubleConf
      .createWithDefault(0.0001)

  val OPTIMIZER_DEFAULT_GPU_EXPRESSION_COST = conf("spark.rapids.sql.optimizer.gpu.expr.default")
      .internal()
      .doc("Default per-row GPU cost of evaluating an expression, in seconds")
      .doubleConf
      .createWithDefault(0.0)

  val OPTIMIZER_CPU_READ_SPEED = conf(
    "spark.rapids.sql.optimizer.cpuReadSpeed")
      .internal()
      .doc("Speed of reading data from CPU memory in GB/s")
      .doubleConf
      .createWithDefault(30.0)

  val OPTIMIZER_CPU_WRITE_SPEED = conf(
    "spark.rapids.sql.optimizer.cpuWriteSpeed")
    .internal()
    .doc("Speed of writing data to CPU memory in GB/s")
    .doubleConf
    .createWithDefault(30.0)

  val OPTIMIZER_GPU_READ_SPEED = conf(
    "spark.rapids.sql.optimizer.gpuReadSpeed")
    .internal()
    .doc("Speed of reading data from GPU memory in GB/s")
    .doubleConf
    .createWithDefault(320.0)

  val OPTIMIZER_GPU_WRITE_SPEED = conf(
    "spark.rapids.sql.optimizer.gpuWriteSpeed")
    .internal()
    .doc("Speed of writing data to GPU memory in GB/s")
    .doubleConf
    .createWithDefault(320.0)

  val USE_ARROW_OPT = conf("spark.rapids.arrowCopyOptimizationEnabled")
    .doc("Option to turn off using the optimized Arrow copy code when reading from " +
      "ArrowColumnVector in HostColumnarToGpu. Left as internal as user shouldn't " +
      "have to turn it off, but its convenient for testing.")
    .internal()
    .booleanConf
    .createWithDefault(true)

  val SPARK_GPU_RESOURCE_NAME = conf("spark.rapids.gpu.resourceName")
    .doc("The name of the Spark resource that represents a GPU that you want the plugin to use " +
      "if using custom resources with Spark.")
    .startupOnly()
    .stringConf
    .createWithDefault("gpu")

  val SUPPRESS_PLANNING_FAILURE = conf("spark.rapids.sql.suppressPlanningFailure")
    .doc("Option to fallback an individual query to CPU if an unexpected condition prevents the " +
      "query plan from being converted to a GPU-enabled one. Note this is different from " +
      "a normal CPU fallback for a yet-to-be-supported Spark SQL feature. If this happens " +
      "the error should be reported and investigated as a GitHub issue.")
    .booleanConf
    .createWithDefault(value = false)

  val ENABLE_FAST_SAMPLE = conf("spark.rapids.sql.fast.sample")
    .doc("Option to turn on fast sample. If enable it is inconsistent with CPU sample " +
      "because of GPU sample algorithm is inconsistent with CPU.")
    .booleanConf
    .createWithDefault(value = false)

  val DETECT_DELTA_LOG_QUERIES = conf("spark.rapids.sql.detectDeltaLogQueries")
    .doc("Queries against Delta Lake _delta_log JSON files are not efficient on the GPU. When " +
      "this option is enabled, the plugin will attempt to detect these queries and fall back " +
      "to the CPU.")
    .booleanConf
    .createWithDefault(value = true)

  val DETECT_DELTA_CHECKPOINT_QUERIES = conf("spark.rapids.sql.detectDeltaCheckpointQueries")
    .doc("Queries against Delta Lake _delta_log checkpoint Parquet files are not efficient on " +
      "the GPU. When this option is enabled, the plugin will attempt to detect these queries " +
      "and fall back to the CPU.")
    .booleanConf
    .createWithDefault(value = true)

  val NUM_FILES_FILTER_PARALLEL = conf("spark.rapids.sql.coalescing.reader.numFilterParallel")
    .doc("This controls the number of files the coalescing reader will run " +
      "in each thread when it filters blocks for reading. If this value is greater than zero " +
      "the files will be filtered in a multithreaded manner where each thread filters " +
      "the number of files set by this config. If this is set to zero the files are " +
      "filtered serially. This uses the same thread pool as the multithreaded reader, " +
      s"see $MULTITHREAD_READ_NUM_THREADS.")
    .integerConf
    .createWithDefault(value = 0)

  val CONCURRENT_WRITER_PARTITION_FLUSH_SIZE =
    conf("spark.rapids.sql.concurrentWriterPartitionFlushSize")
        .doc("The flush size of the concurrent writer cache in bytes for each partition. " +
            "If specified spark.sql.maxConcurrentOutputFileWriters, use concurrent writer to " +
            "write data. Concurrent writer first caches data for each partition and begins to " +
            "flush the data if it finds one partition with a size that is greater than or equal " +
            "to this config. The default value is 0, which will try to select a size based off " +
            "of file type specific configs. E.g.: It uses `write.parquet.row-group-size-bytes` " +
            "config for Parquet type and `orc.stripe.size` config for Orc type. " +
            "If the value is greater than 0, will use this positive value." +
            "Max value may get better performance but not always, because concurrent writer uses " +
            "spillable cache and big value may cause more IO swaps.")
        .bytesConf(ByteUnit.BYTE)
        .createWithDefault(0L)

  val NUM_SUB_PARTITIONS = conf("spark.rapids.sql.join.hash.numSubPartitions")
    .doc("The number of partitions for the repartition in each partition for big hash join. " +
      "GPU will try to repartition the data into smaller partitions in each partition when the " +
      "data from the build side is too large to fit into a single batch.")
    .internal()
    .integerConf
    .createWithDefault(16)

  val SIZED_JOIN_PARTITION_AMPLIFICATION =
    conf("spark.rapids.sql.join.sizedJoin.buildPartitionNumberAmplification")
      .doc("In sized join, by default we'll use bytes_of_build_size/batch_size + 1 as the number " +
        "of partitions for the build side. This config is used to amplify the number of " +
        "partitions for the build side. The default value is 1, which means we'll use the " +
        "default number of partitions. If the value is greater than 1, we'll amplify the " +
        "number of partitions by this value.")
      .internal()
      .doubleConf
      .checkValue(v => v >= 1, "The amplification factor must be greater than or equal to 1")
      .createWithDefault(1)

  val ENABLE_AQE_EXCHANGE_REUSE_FIXUP = conf("spark.rapids.sql.aqeExchangeReuseFixup.enable")
      .doc("Option to turn on the fixup of exchange reuse when running with " +
          "adaptive query execution.")
      .internal()
      .booleanConf
      .createWithDefault(true)

  val CHUNKED_PACK_POOL_SIZE = conf("spark.rapids.sql.chunkedPack.poolSize")
      .doc("Amount of GPU memory (in bytes) to set aside at startup for the chunked pack " +
           "scratch space, needed during spill from GPU to host memory. As a rule of thumb, each " +
           "column should see around 200B that will be allocated from this pool. " +
           "With the default of 10MB, a table of ~60,000 columns can be spilled using only this " +
           "pool. If this config is 0B, or if allocations fail, the plugin will retry with " +
           "the regular GPU memory resource.")
      .internal()
      .bytesConf(ByteUnit.BYTE)
      .createWithDefault(10L*1024*1024)

  val CHUNKED_PACK_BOUNCE_BUFFER_SIZE = conf("spark.rapids.sql.chunkedPack.bounceBufferSize")
      .doc("Amount of GPU memory (in bytes) to set aside at startup per chunked pack " +
          "bounce buffer, needed during spill from GPU to host memory. ")
      .internal()
      .bytesConf(ByteUnit.BYTE)
      .checkValue(v => v >= 1L*1024*1024,
        "The chunked pack bounce buffer must be at least 1MB in size")
      .createWithDefault(32L * 1024 * 1024)

  val CHUNKED_PACK_BOUNCE_BUFFER_COUNT = conf("spark.rapids.sql.chunkedPack.bounceBuffers")
    .doc("Number of chunked pack bounce buffers, needed during spill from GPU to host memory. ")
    .internal()
    .integerConf
    .checkValue(v => v >= 1,
      "The chunked pack bounce buffer count must be at least 1")
    .createWithDefault(4)

  val SPILL_TO_DISK_BOUNCE_BUFFER_SIZE =
    conf("spark.rapids.memory.host.spillToDiskBounceBufferSize")
      .doc("Amount of host memory (in bytes) to set aside at startup for the " +
        "bounce buffer used for gpu to disk spill that bypasses the host store.")
      .internal()
      .bytesConf(ByteUnit.BYTE)
      .checkValue(v => v >= 1,
        "The gpu to disk spill bounce buffer must have a positive size")
      .createWithDefault(32L * 1024 * 1024)

  val SPILL_TO_DISK_BOUNCE_BUFFER_COUNT =
    conf("spark.rapids.memory.host.spillToDiskBounceBuffers")
      .doc("Number of bounce buffers used for gpu to disk spill that bypasses the host store.")
      .internal()
      .integerConf
      .checkValue(v => v >= 1,
        "The gpu to disk spill bounce buffer count must be positive")
      .createWithDefault(4)

  val SPLIT_UNTIL_SIZE_OVERRIDE = conf("spark.rapids.sql.test.overrides.splitUntilSize")
      .doc("Only for tests: override the value of GpuDeviceManager.splitUntilSize")
      .internal()
      .longConf
      .createOptional

  val TEST_IO_ENCRYPTION = conf("spark.rapids.test.io.encryption")
    .doc("Only for tests: verify for IO encryption")
    .internal()
    .booleanConf
    .createOptional

  val SKIP_GPU_ARCH_CHECK = conf("spark.rapids.skipGpuArchitectureCheck")
    .doc("When true, skips GPU architecture compatibility check. Note that this check " +
      "might still be present in cuDF.")
    .internal()
    .booleanConf
    .createWithDefault(false)

  val TEST_GET_JSON_OBJECT_SAVE_PATH = conf("spark.rapids.sql.expression.GetJsonObject.debugPath")
    .doc("Only for tests: specify a directory to save CSV debug output for get_json_object " +
      "if the output differs from the CPU version. Multiple files may be saved")
    .internal()
    .stringConf
    .createOptional

  val TEST_GET_JSON_OBJECT_SAVE_ROWS =
    conf("spark.rapids.sql.expression.GetJsonObject.debugSaveRows")
      .doc("Only for tests: when a debugPath is provided this is the number " +
        "of rows that is saved per file. There may be multiple files if there " +
        "are multiple tasks or multiple batches within a task")
      .internal()
      .integerConf
      .createWithDefault(1024)

  val DELTA_LOW_SHUFFLE_MERGE_SCATTER_DEL_VECTOR_BATCH_SIZE =
    conf("spark.rapids.sql.delta.lowShuffleMerge.deletion.scatter.max.size")
      .doc("Option to set max batch size when scattering deletion vector")
      .internal()
      .integerConf
      .createWithDefault(32 * 1024)

  val DELTA_LOW_SHUFFLE_MERGE_DEL_VECTOR_BROADCAST_THRESHOLD =
    conf("spark.rapids.sql.delta.lowShuffleMerge.deletionVector.broadcast.threshold")
      .doc("Currently we need to broadcast deletion vector to all executors to perform low " +
        "shuffle merge. When we detect the deletion vector broadcast size is larger than this " +
        "value, we will fallback to normal shuffle merge.")
      .bytesConf(ByteUnit.BYTE)
      .createWithDefault(20 * 1024 * 1024)

  val ENABLE_DELTA_LOW_SHUFFLE_MERGE =
    conf("spark.rapids.sql.delta.lowShuffleMerge.enabled")
    .doc("Option to turn on the low shuffle merge for Delta Lake. Currently there are some " +
      "limitations for this feature: " +
      "1. We only support Databricks Runtime 13.3 and Deltalake 2.4. " +
      s"2. The file scan mode must be set to ${RapidsReaderType.PERFILE} " +
      "3. The deletion vector size must be smaller than " +
      s"${DELTA_LOW_SHUFFLE_MERGE_DEL_VECTOR_BROADCAST_THRESHOLD.key} ")
    .booleanConf
    .createWithDefault(false)

  val ENABLE_HASH_FUNCTION_IN_PARTITIONING =
    conf("spark.rapids.sql.partitioning.hashFunction.enabled")
      .doc("When false, Only Murmur3Hash is used for GPU hash partitioning to " +
        "align with the regular Spark. When enabled, GPU will try to infer the hash " +
        "function from the CPU hash partitioning and use the same one. This is for " +
        "a customized Spark supporting multiple hash functions in hash partitioning. " +
        "So far only 'HiveHash' and 'Murmur3Hash' are supported on GPU. This requires " +
        s"'${INCOMPATIBLE_OPS.key}' to also be set to true.")
      .internal()
      .booleanConf
      .createWithDefault(true)

  val TAG_LORE_ID_ENABLED = conf("spark.rapids.sql.lore.tag.enabled")
    .doc("Enable add a LORE id to each gpu plan node")
    .internal()
    .booleanConf
    .createWithDefault(true)

  val LORE_DUMP_IDS = conf("spark.rapids.sql.lore.idsToDump")
    .doc("Specify the LORE ids of operators to dump. The format is a comma separated list of " +
      "LORE ids. For example: \"1[0]\" will dump partition 0 of input of gpu operator " +
      "with lore id 1. For more details, please refer to " +
      "[the LORE documentation](../dev/lore.md). If this is not set, no data will be dumped.")
    .stringConf
    .createOptional

  val LORE_DUMP_PATH = conf("spark.rapids.sql.lore.dumpPath")
    .doc(s"The path to dump the LORE nodes' input data. This must be set if ${LORE_DUMP_IDS.key} " +
      "has been set. The data of each LORE node will be dumped to a subfolder with name " +
      "'loreId-<LORE id>' under this path. For more details, please refer to " +
      "[the LORE documentation](../dev/lore.md).")
    .stringConf
    .createOptional

  val LORE_SKIP_DUMPING_PLAN = conf("spark.rapids.sql.lore.skip.plan.dump")
    .doc("Skip dumping plan metadata when doing lore dump")
    .internal()
    .booleanConf
    .createWithDefault(false)

  val OP_TIME_TRACKING_RDD_ENABLED = conf("spark.rapids.sql.exec.opTimeTrackingRDD.enabled")
    .doc("Enable OpTimeTrackingRDD for all GPU operations. When true, OpTimeTrackingRDD " +
      "wrappers will be created to track operation time. When false, can improve " +
      "performance by avoiding overhead of operation time tracking.")
    .booleanConf
    .createWithDefault(true)

  val LORE_PARQUET_USE_ORIGINAL_NAMES =
    conf("spark.rapids.sql.lore.parquet.useOriginalSchemaNames")
      .doc("When enabled, LORE writes Parquet files using the original Spark schema names " +
        "instead of auto-generated type-based names. This makes the dumped Parquet data " +
        "easier to consume directly via Spark/other tools.")
      .booleanConf
      .createWithDefault(true)

  val CASE_WHEN_FUSE =
    conf("spark.rapids.sql.case_when.fuse")
      .doc("If when branches is greater than 2 and all then/else values in case when are string " +
        "scalar, fuse mode improves the performance. By default this is enabled.")
      .internal()
      .booleanConf
      .createWithDefault(true)

  val TRACE_TASK_GPU_OWNERSHIP = conf("spark.rapids.sql.nvtx.traceTaskGpuOwnership")
    .doc("Enable tracing of the GPU ownership of tasks. This can be useful for debugging " +
      "deadlocks and other issues related to GPU semaphore.")
    .internal()
    .booleanConf
    .createWithDefault(false)

  val ENABLE_ASYNC_OUTPUT_WRITE =
    conf("spark.rapids.sql.asyncWrite.queryOutput.enabled")
      .doc("Option to turn on the async query output write. During the final output write, the " +
        "task first copies the output to the host memory, and then writes it into the storage. " +
        "When this option is enabled, the task will asynchronously write the output in the host " +
        "memory to the storage. Only the Parquet and ORC formats are supported currently.")
      .internal()
      .booleanConf
      .createWithDefault(false)

  val ASYNC_QUERY_OUTPUT_WRITE_HOLD_GPU_IN_TASK =
    conf("spark.rapids.sql.queryOutput.holdGpuInTask")
      .doc("Option to hold GPU semaphore between batch processing during the final output write. " +
        "This option could degrade query performance if it is enabled without the async query " +
        "output write. It is recommended to consider enabling this option only when " +
        s"${ENABLE_ASYNC_OUTPUT_WRITE.key} is set. This option is off by default when the async " +
        "query output write is disabled; otherwise, it is on.")
      .internal()
      .booleanConf
      .createOptional

  val ASYNC_WRITE_MAX_IN_FLIGHT_HOST_MEMORY_BYTES =
    conf("spark.rapids.sql.asyncWrite.maxInFlightHostMemoryBytes")
      .doc("Maximum number of host memory bytes per executor that can be in-flight for async " +
        "write. Tasks may be blocked if the total host memory bytes in-flight " +
        "exceeds this value. Today this config only covers file output write, but in future" +
        "it may cover other writes like shuffle write as well. If set to <= 0 it means unlimited " +
        "memory")
      .internal()
      .bytesConf(ByteUnit.BYTE)
      .createWithDefault(2L * 1024 * 1024 * 1024)

  val ASYNC_READ_MAX_IN_FLIGHT_HOST_MEMORY_BYTES =
    conf("spark.rapids.sql.asyncRead.maxInFlightHostMemoryBytes")
      .doc("Maximum number of host memory bytes per executor that can be in-flight for async " +
        "read. Tasks may be blocked if the total host memory bytes in-flight " +
        "exceeds this value. Today this config only covers shuffle read, but in future" +
        "it may cover other reads like file read as well. If set to <= 0 it means unlimited " +
        "memory")
      .internal()
      .bytesConf(ByteUnit.BYTE)
      // Why by default set to unlimited? The reasons are:
      // 1. For async shuffle read (done) or async file read (already there but need to integrate
      // into this unified throttling), the host memory usage is bounded: N * batchSize * 2, where N
      // is the number of total task number in executor, and "*2" is for prefetch + concatenation.
      // 2. Even without asyncRead, today each task is already allowed to use host memory to prepare
      // its data in CPU before it acquires GPU semaphore. Take shuffle read for example
      // the host memory usage is already high, actually async shuffle read is adding just a
      // little more memory pressure (concurrentGpuTasks * batchSize * 2), note concurrentGpuTasks
      // is typically much smaller than N.
      // 3. The read in data will be spillable, so it won't have deadly consequences.
      // 4. We have not yet implemented unified thread priority, so there's deadlock risks if this
      // value is improperly set.
      .createWithDefault(-1)

  // default value for the OOM injection logic (no injection, for regular operation)
  private val noInjection = OomInjectionConf(
    numOoms = 0,
    skipCount = 0,
    oomInjectionFilter = OomInjectionType.CPU_OR_GPU,
    withSplit = false)

  // a java property to tell whether we need to check for oom injection configs in SQLConf
  // only if we are running tests. This is set to true in
  // integration_tests/run_pyspark_from_build.sh
  lazy val runningTests = {
    val res = System.getProperty("com.nvidia.spark.rapids.runningTests", "false")
      .toLowerCase.toBoolean
    if (!res) {
      logDebug("OOM injection in tests disable. To enable, set java property " +
        "`-Dcom.nvidia.spark.rapids.runningTest=true`, and configure using " +
        s"${TEST_RETRY_OOM_INJECTION_MODE.key}.")
    }
    res
  }

  /**
   * Convert a configured injection string to the injection configuration OomInjection,
   * if enabled via com.nvidia.spark.rapids.runningTests java property.
   *
   * The new format is a CSV in any order
   *  "num_ooms=<integer>,skip=<integer>,type=<string value of OomInjectionType>"
   *
   * "type" maps to OomInjectionType to run count against oomCount and skipCount
   * "num_ooms" maps to oomCount (default 1), the number of allocations resulting in an OOM
   * "skip" maps to skipCount (default 0), the number of matching  allocations to skip before
   * injecting an OOM at the skip+1st allocation.
   * *split* maps to withSplit (default false), determining whether to inject
   * *SplitAndRetryOOM instead of plain *RetryOOM exceptions
   *
   * For backwards compatibility support existing binary configuration
   *   "false", disabled, i.e. oomCount=0, skipCount=0, injectionType=None
   *   "true" or anything else but "false"  yields the default
   *      oomCount=1, skipCount=0, injectionType=CPU_OR_GPU, withSplit=false
   */
  def testRetryOOMInjectionMode(): OomInjectionConf = {
    if (!runningTests) {
      // this is the common case
      noInjection
    } else {
      TEST_RETRY_OOM_INJECTION_MODE.get(SQLConf.get).toLowerCase match {
        case "false" => noInjection
        case "true" =>
          OomInjectionConf(numOoms = 1, skipCount = 0,
            oomInjectionFilter = OomInjectionType.CPU_OR_GPU, withSplit = false)
        case injectConfStr =>
          val injectConfMap = injectConfStr.split(',').map(_.split('=')).collect {
            case Array(k, v) => k -> v
          }.toMap
          val numOoms = injectConfMap.getOrElse("num_ooms", 1.toString)
          val skipCount = injectConfMap.getOrElse("skip", 0.toString)
          val oomFilterStr = injectConfMap
            .getOrElse("type", OomInjectionType.CPU_OR_GPU.toString)
            .toUpperCase()
          val oomFilter = OomInjectionType.valueOf(oomFilterStr)
          val withSplit = injectConfMap.getOrElse("split", false.toString)
          val ret = OomInjectionConf(
            numOoms = numOoms.toInt,
            skipCount = skipCount.toInt,
            oomInjectionFilter = oomFilter,
            withSplit = withSplit.toBoolean
          )
          logDebug(s"Parsed ${ret} from ${injectConfStr} via injectConfMap=${injectConfMap}");
          ret
      }
    }
  }

  private def printSectionHeader(category: String): Unit =
    println(s"\n### $category")

  private def printToggleHeader(category: String): Unit = {
    printSectionHeader(category)
    println("Name | Description | Default Value | Notes")
    println("-----|-------------|---------------|------------------")
  }

  private def printToggleHeaderWithSqlFunction(category: String): Unit = {
    printSectionHeader(category)
    println("Name | SQL Function(s) | Description | Default Value | Notes")
    println("-----|-----------------|-------------|---------------|------")
  }

  def help(asTable: Boolean = false): Unit = {
    helpCommon(asTable)
    helpAdvanced(asTable)
  }

  def helpCommon(asTable: Boolean = false): Unit = {
    if (asTable) {
      println("---")
      println("layout: page")
      println("title: Configuration")
      println("nav_order: 4")
      println("---")
      println(s"<!-- Generated by RapidsConf.help. DO NOT EDIT! -->")
      // scalastyle:off line.size.limit
      println("""# RAPIDS Accelerator for Apache Spark Configuration
        |The following is the list of options that `rapids-plugin-4-spark` supports.
        |
        |On startup use: `--conf [conf key]=[conf value]`. For example:
        |
        |```
<<<<<<< HEAD
        |${SPARK_HOME}/bin/spark-shell --jars rapids-4-spark_2.12-25.08.0-cuda12.jar \
=======
        |${SPARK_HOME}/bin/spark-shell --jars rapids-4-spark_2.12-25.10.0-SNAPSHOT-cuda12.jar \
>>>>>>> ea813096
        |--conf spark.plugins=com.nvidia.spark.SQLPlugin \
        |--conf spark.rapids.sql.concurrentGpuTasks=2
        |```
        |
        |At runtime use: `spark.conf.set("[conf key]", [conf value])`. For example:
        |
        |```
        |scala> spark.conf.set("spark.rapids.sql.concurrentGpuTasks", 2)
        |```
        |
        | All configs can be set on startup, but some configs, especially for shuffle, will not
        | work if they are set at runtime. Please check the column of "Applicable at" to see
        | when the config can be set. "Startup" means only valid on startup, "Runtime" means
        | valid on both startup and runtime.
        |""".stripMargin)
      // scalastyle:on line.size.limit
      println("\n## General Configuration\n")
      println("Name | Description | Default Value | Applicable at")
      println("-----|-------------|--------------|--------------")
    } else {
      println("Commonly Used Rapids Configs:")
    }
    val allConfs = registeredConfs.clone()
    allConfs.append(RapidsPrivateUtil.getPrivateConfigs(): _*)
    val outputConfs = allConfs.filter(_.isCommonlyUsed)
    outputConfs.sortBy(_.key).foreach(_.help(asTable))
    if (asTable) {
      // scalastyle:off line.size.limit
      println("""
        |For more advanced configs, please refer to the [RAPIDS Accelerator for Apache Spark Advanced Configuration](./additional-functionality/advanced_configs.md) page.
        |""".stripMargin)
      // scalastyle:on line.size.limit
    }
  }

  def helpAdvanced(asTable: Boolean = false): Unit = {
    if (asTable) {
      println("---")
      println("layout: page")
      // print advanced configuration
      println("title: Advanced Configuration")
      println("parent: Additional Functionality")
      println("nav_order: 10")
      println("---")
      println(s"<!-- Generated by RapidsConf.help. DO NOT EDIT! -->")
      // scalastyle:off line.size.limit
      println("""# RAPIDS Accelerator for Apache Spark Advanced Configuration
        |Most users will not need to modify the configuration options listed below.
        |They are documented here for completeness and advanced usage.
        |
        |The following configuration options are supported by the RAPIDS Accelerator for Apache Spark.
        |
        |For commonly used configurations and examples of setting options, please refer to the
        |[RAPIDS Accelerator for Configuration](../configs.md) page.
        |""".stripMargin)
      // scalastyle:on line.size.limit
      println("\n## Advanced Configuration\n")

      println("Name | Description | Default Value | Applicable at")
      println("-----|-------------|--------------|--------------")
    } else {
      println("Advanced Rapids Configs:")
    }
    val allConfs = registeredConfs.clone()
    allConfs.append(RapidsPrivateUtil.getPrivateConfigs(): _*)
    val outputConfs = allConfs.filterNot(_.isCommonlyUsed)
    outputConfs.sortBy(_.key).foreach(_.help(asTable))
    if (asTable) {
      println("")
      // scalastyle:off line.size.limit
      println("""## Supported GPU Operators and Fine Tuning
        |_The RAPIDS Accelerator for Apache Spark_ can be configured to enable or disable specific
        |GPU accelerated expressions.  Enabled expressions are candidates for GPU execution. If the
        |expression is configured as disabled, the accelerator plugin will not attempt replacement,
        |and it will run on the CPU.
        |
        |Please leverage the [`spark.rapids.sql.explain`](#sql.explain) setting to get
        |feedback from the plugin as to why parts of a query may not be executing on the GPU.
        |
        |**NOTE:** Setting
        |[`spark.rapids.sql.incompatibleOps.enabled=true`](#sql.incompatibleOps.enabled)
        |will enable all the settings in the table below which are not enabled by default due to
        |incompatibilities.""".stripMargin)
      // scalastyle:on line.size.limit

      printToggleHeaderWithSqlFunction("Expressions\n")
    }
    GpuOverrides.expressions.values.toSeq.sortBy(_.tag.toString).foreach { rule =>
      val sqlFunctions =
        ConfHelper.getSqlFunctionsForClass(rule.tag.runtimeClass).map(_.mkString(", "))

      // this is only for formatting, this is done to ensure the table has a column for a
      // row where there isn't a SQL function
      rule.confHelp(asTable, Some(sqlFunctions.getOrElse(" ")))
    }
    if (asTable) {
      printToggleHeader("Execution\n")
    }
    GpuOverrides.execs.values.toSeq.sortBy(_.tag.toString).foreach(_.confHelp(asTable))
    if (asTable) {
      printToggleHeader("Commands\n")
    }
    GpuOverrides.commonRunnableCmds.values.toSeq.sortBy(_.tag.toString).foreach(_.confHelp(asTable))
    if (asTable) {
      printToggleHeader("Scans\n")
    }
    GpuOverrides.scans.values.toSeq.sortBy(_.tag.toString).foreach(_.confHelp(asTable))
    if (asTable) {
      printToggleHeader("Partitioning\n")
    }
    GpuOverrides.parts.values.toSeq.sortBy(_.tag.toString).foreach(_.confHelp(asTable))
  }
  def main(args: Array[String]): Unit = {
    // Include the configs in PythonConfEntries
    com.nvidia.spark.rapids.python.PythonConfEntries.init()
    val configs = new FileOutputStream(new File(args(0)))
    Console.withOut(configs) {
      Console.withErr(configs) {
        RapidsConf.helpCommon(true)
      }
    }
    val advanced = new FileOutputStream(new File(args(1)))
    Console.withOut(advanced) {
      Console.withErr(advanced) {
        RapidsConf.helpAdvanced(true)
      }
    }
  }
}

class RapidsConf(conf: Map[String, String]) extends Logging {

  import ConfHelper._
  import RapidsConf._

  def this(sqlConf: SQLConf) = {
    this(sqlConf.getAllConfs)
  }

  def this(sparkConf: SparkConf) = {
    this(Map(sparkConf.getAll: _*))
  }

  def get[T](entry: ConfEntry[T]): T = {
    entry.get(conf)
  }

  def getStr(key: String): Option[String] = conf.get(key)

  lazy val rapidsConfMap: util.Map[String, String] = conf.filterKeys(
    _.startsWith("spark.rapids.")).toMap.asJava

  lazy val metricsLevel: String = get(METRICS_LEVEL)

  lazy val profilePath: Option[String] = get(PROFILE_PATH)

  lazy val profileExecutors: String = get(PROFILE_EXECUTORS)

  lazy val profileTimeRangesSeconds: Option[String] = get(PROFILE_TIME_RANGES_SECONDS)

  lazy val profileJobs: Option[String] = get(PROFILE_JOBS)

  lazy val profileStages: Option[String] = get(PROFILE_STAGES)

  lazy val profileTaskLimitPerStage: Int = get(PROFILE_TASK_LIMIT_PER_STAGE)

  lazy val profileDriverPollMillis: Int = get(PROFILE_DRIVER_POLL_MILLIS)

  lazy val profileAsyncAllocCapture: Boolean = get(PROFILE_ASYNC_ALLOC_CAPTURE)

  lazy val profileCompression: String = get(PROFILE_COMPRESSION)

  lazy val profileFlushPeriodMillis: Int = get(PROFILE_FLUSH_PERIOD_MILLIS)

  lazy val profileWriteBufferSize: Long = get(PROFILE_WRITE_BUFFER_SIZE)

  lazy val asyncProfilerPathPrefix: Option[String] = get(ASYNC_PROFILER_PATH_PREFIX)

  lazy val asyncProfilerExecutors: String = get(ASYNC_PROFILER_EXECUTORS)

  lazy val asyncProfilerProfileOptions: String = get(ASYNC_PROFILER_PROFILE_OPTIONS)

  lazy val asyncProfilerJfrCompression: Boolean = get(ASYNC_PROFILER_JFR_COMPRESSION)

  lazy val asyncProfilerStageEpochInterval: Int = get(ASYNC_PROFILER_STAGE_EPOCH_INTERVAL)

  lazy val isSqlEnabled: Boolean = get(SQL_ENABLED)

  lazy val isSqlExecuteOnGPU: Boolean = get(SQL_MODE).equals("executeongpu")

  lazy val isSqlExplainOnlyEnabled: Boolean = get(SQL_MODE).equals("explainonly")

  lazy val isUdfCompilerEnabled: Boolean = get(UDF_COMPILER_ENABLED)

  lazy val isDfUdfEnabled: Boolean = get(DFUDF_ENABLED)

  lazy val exportColumnarRdd: Boolean = get(EXPORT_COLUMNAR_RDD)

  lazy val shuffledHashJoinOptimizeShuffle: Boolean = get(SHUFFLED_HASH_JOIN_OPTIMIZE_SHUFFLE)

  lazy val useShuffledSymmetricHashJoin: Boolean = get(USE_SHUFFLED_SYMMETRIC_HASH_JOIN)

  lazy val useShuffledAsymmetricHashJoin: Boolean =
    get(USE_SHUFFLED_ASYMMETRIC_HASH_JOIN)

  lazy val joinOuterMagnificationThreshold: Int = get(JOIN_OUTER_MAGNIFICATION_THRESHOLD)

  lazy val bucketJoinIoPrefetch: Boolean = get(BUCKET_JOIN_IO_PREFETCH)

  lazy val sizedJoinPartitionAmplification: Double = get(SIZED_JOIN_PARTITION_AMPLIFICATION)

  lazy val stableSort: Boolean = get(STABLE_SORT)

  lazy val isFileScanPrunePartitionEnabled: Boolean = get(FILE_SCAN_PRUNE_PARTITION_ENABLED)

  lazy val isIncompatEnabled: Boolean = get(INCOMPATIBLE_OPS)

  lazy val incompatDateFormats: Boolean = get(INCOMPATIBLE_DATE_FORMATS)

  lazy val includeImprovedFloat: Boolean = get(IMPROVED_FLOAT_OPS)

  lazy val pinnedPoolSize: Long = get(PINNED_POOL_SIZE)

  lazy val pinnedPoolCuioDefault: Boolean = get(PINNED_POOL_SET_CUIO_DEFAULT)

  lazy val offHeapLimitEnabled: Boolean = get(OFF_HEAP_LIMIT_ENABLED)

  lazy val offHeapLimit: Option[Long] = get(OFF_HEAP_LIMIT_SIZE)

  lazy val cgroupsMemoryLimitPath: Option[String] = get(CGROUPS_MEMORY_LIMIT_PATH)

  lazy val cgroupsMemoryUsagePath: Option[String] = get(CGROUPS_MEMORY_USAGE_PATH)

  lazy val perTaskOverhead: Long = get(TASK_OVERHEAD_SIZE)

  lazy val concurrentGpuTasks: Option[Integer] = get(CONCURRENT_GPU_TASKS)

  lazy val maxConcurrentGpuTasks: Integer = get(MAX_CONCURRENT_GPU_TASKS)

  lazy val isTestEnabled: Boolean = get(TEST_CONF)

  lazy val isRetryContextCheckEnabled: Boolean = get(TEST_RETRY_CONTEXT_CHECK_ENABLED)

  lazy val isFoldableNonLitAllowed: Boolean = get(FOLDABLE_NON_LIT_ALLOWED)

  lazy val asyncWriteMaxInFlightHostMemoryBytes: Long =
    get(ASYNC_WRITE_MAX_IN_FLIGHT_HOST_MEMORY_BYTES)

  lazy val asyncReadMaxInFlightHostMemoryBytes: Long =
    get(ASYNC_READ_MAX_IN_FLIGHT_HOST_MEMORY_BYTES)

  lazy val testingAllowedNonGpu: Seq[String] = get(TEST_ALLOWED_NONGPU)

  lazy val validateExecsInGpuPlan: Seq[String] = get(TEST_VALIDATE_EXECS_ONGPU)

  lazy val logQueryTransformations: Boolean = get(LOG_TRANSFORMATIONS)

  lazy val rmmDebugLocation: String = get(RMM_DEBUG)

  lazy val sparkRmmDebugLocation: String = get(SPARK_RMM_STATE_DEBUG)

  lazy val sparkRmmStateEnable: Boolean = get(SPARK_RMM_STATE_ENABLE)

  lazy val gpuOomDumpDir: Option[String] = get(GPU_OOM_DUMP_DIR)

  lazy val gpuOomMaxRetries: Int = get(GPU_OOM_MAX_RETRIES)

  lazy val gpuCoreDumpDir: Option[String] = get(GPU_COREDUMP_DIR)

  lazy val gpuCoreDumpPipePattern: String = get(GPU_COREDUMP_PIPE_PATTERN)

  lazy val isGpuCoreDumpFull: Boolean = get(GPU_COREDUMP_FULL)

  lazy val isGpuCoreDumpCompressed: Boolean = get(GPU_COREDUMP_COMPRESS)

  lazy val gpuCoreDumpCompressionCodec: String = get(GPU_COREDUMP_COMPRESSION_CODEC)

  lazy val isUvmEnabled: Boolean = get(UVM_ENABLED)

  lazy val rmmPool: String = {
    var pool = get(RMM_POOL)
    if ("ASYNC".equalsIgnoreCase(pool)) {
      val driverVersion = Cuda.getDriverVersion
      val runtimeVersion = Cuda.getRuntimeVersion
      var fallbackMessage: Option[String] = None
      if (runtimeVersion < 11020 || driverVersion < 11020) {
        fallbackMessage = Some("CUDA runtime/driver does not support the ASYNC allocator")
      } else if (driverVersion < 11050) {
        fallbackMessage = Some("CUDA drivers before 11.5 have known incompatibilities with " +
          "the ASYNC allocator")
      }
      if (fallbackMessage.isDefined) {
        logWarning(s"${fallbackMessage.get}, falling back to ARENA")
        pool = "ARENA"
      }
    }
    pool
  }

  lazy val rmmExactAlloc: Option[Long] = get(RMM_EXACT_ALLOC)

  lazy val rmmAllocFraction: Double = get(RMM_ALLOC_FRACTION)

  lazy val rmmAllocMaxFraction: Double = get(RMM_ALLOC_MAX_FRACTION)

  lazy val rmmAllocMinFraction: Double = get(RMM_ALLOC_MIN_FRACTION)

  lazy val rmmAllocReserve: Long = get(RMM_ALLOC_RESERVE)

  lazy val integratedGpuMemoryFraction: Double = get(INTEGRATED_GPU_MEMORY_FRACTION)

  lazy val hostSpillStorageSize: Long = get(HOST_SPILL_STORAGE_SIZE)

  lazy val isUnspillEnabled: Boolean = get(UNSPILL)

  lazy val needDecimalGuarantees: Boolean = get(NEED_DECIMAL_OVERFLOW_GUARANTEES)

  lazy val gpuTargetBatchSizeBytes: Long = get(GPU_BATCH_SIZE_BYTES)

  lazy val isWindowCollectListEnabled: Boolean = get(ENABLE_WINDOW_COLLECT_LIST)

  lazy val isWindowCollectSetEnabled: Boolean = get(ENABLE_WINDOW_COLLECT_SET)

  lazy val isWindowUnboundedAggEnabled: Boolean = get(ENABLE_WINDOW_UNBOUNDED_AGG)

  lazy val isFloatAggEnabled: Boolean = get(ENABLE_FLOAT_AGG)

  lazy val explain: String = get(EXPLAIN)

  lazy val shouldExplain: Boolean = !explain.equalsIgnoreCase("NONE")

  lazy val shouldExplainAll: Boolean = explain.equalsIgnoreCase("ALL")

  lazy val chunkedReaderEnabled: Boolean = get(CHUNKED_READER)

  lazy val limitChunkedReaderMemoryUsage: Boolean = {
    val hasLimit = get(LIMIT_CHUNKED_READER_MEMORY_USAGE)
    val deprecatedConf = get(CHUNKED_SUBPAGE_READER)
    if (deprecatedConf.isDefined) {
      logWarning(s"'${CHUNKED_SUBPAGE_READER.key}' is deprecated and is replaced by " +
        s"'${LIMIT_CHUNKED_READER_MEMORY_USAGE}'.")
      if (hasLimit.isDefined && hasLimit.get != deprecatedConf.get) {
        throw new IllegalStateException(s"Both '${CHUNKED_SUBPAGE_READER.key}' and " +
          s"'${LIMIT_CHUNKED_READER_MEMORY_USAGE.key}' are set but using different values.")
      }
    }
    hasLimit.getOrElse(deprecatedConf.getOrElse(true))
  }

  lazy val chunkedReaderMemoryUsageRatio: Double = get(CHUNKED_READER_MEMORY_USAGE_RATIO)

  lazy val maxReadBatchSizeRows: Int = get(MAX_READER_BATCH_SIZE_ROWS)

  lazy val maxReadBatchSizeBytes: Long = get(MAX_READER_BATCH_SIZE_BYTES)

  lazy val maxGpuColumnSizeBytes: Long = get(MAX_GPU_COLUMN_SIZE_BYTES)

  lazy val outputDebugDumpPrefix: Option[String] = get(OUTPUT_DEBUG_DUMP_PREFIX)

  lazy val parquetDebugDumpPrefix: Option[String] = get(PARQUET_DEBUG_DUMP_PREFIX)

  lazy val parquetDebugDumpAlways: Boolean = get(PARQUET_DEBUG_DUMP_ALWAYS)

  lazy val orcDebugDumpPrefix: Option[String] = get(ORC_DEBUG_DUMP_PREFIX)

  lazy val orcDebugDumpAlways: Boolean = get(ORC_DEBUG_DUMP_ALWAYS)

  lazy val avroDebugDumpPrefix: Option[String] = get(AVRO_DEBUG_DUMP_PREFIX)

  lazy val avroDebugDumpAlways: Boolean = get(AVRO_DEBUG_DUMP_ALWAYS)

  lazy val useHybridParquetReader: Boolean = get(HYBRID_PARQUET_READER)

  lazy val hybridParquetPreloadBatches: Int = get(HYBRID_PARQUET_PRELOAD_CAP)

  lazy val loadHybridBackend: Boolean = get(LOAD_HYBRID_BACKEND)

  lazy val pushDownFiltersToHybrid: String = get(PUSH_DOWN_FILTERS_TO_HYBRID)

  lazy val hybridExprsWhitelist: String = get(HYBRID_EXPRS_WHITELIST)

  lazy val hashAggReplaceMode: String = get(HASH_AGG_REPLACE_MODE)

  lazy val partialMergeDistinctEnabled: Boolean = get(PARTIAL_MERGE_DISTINCT_ENABLED)

  lazy val enableReplaceSortMergeJoin: Boolean = get(ENABLE_REPLACE_SORTMERGEJOIN)

  lazy val enableHashOptimizeSort: Boolean = get(ENABLE_HASH_OPTIMIZE_SORT)

  lazy val enableFoldLocalAggregate: Boolean = get(ENABLE_FOLD_LOCAL_AGGREGATE)

  lazy val areInnerJoinsEnabled: Boolean = get(ENABLE_INNER_JOIN)

  lazy val areCrossJoinsEnabled: Boolean = get(ENABLE_CROSS_JOIN)

  lazy val areLeftOuterJoinsEnabled: Boolean = get(ENABLE_LEFT_OUTER_JOIN)

  lazy val areRightOuterJoinsEnabled: Boolean = get(ENABLE_RIGHT_OUTER_JOIN)

  lazy val areFullOuterJoinsEnabled: Boolean = get(ENABLE_FULL_OUTER_JOIN)

  lazy val areLeftSemiJoinsEnabled: Boolean = get(ENABLE_LEFT_SEMI_JOIN)

  lazy val areLeftAntiJoinsEnabled: Boolean = get(ENABLE_LEFT_ANTI_JOIN)

  lazy val areExistenceJoinsEnabled: Boolean = get(ENABLE_EXISTENCE_JOIN)

  lazy val isCastDecimalToFloatEnabled: Boolean = get(ENABLE_CAST_DECIMAL_TO_FLOAT)

  lazy val isCastFloatToDecimalEnabled: Boolean = get(ENABLE_CAST_FLOAT_TO_DECIMAL)

  lazy val isCastFloatToStringEnabled: Boolean = get(ENABLE_CAST_FLOAT_TO_STRING)

  lazy val isFloatFormatNumberEnabled: Boolean = get(ENABLE_FLOAT_FORMAT_NUMBER)

  lazy val isCastStringToTimestampEnabled: Boolean = get(ENABLE_CAST_STRING_TO_TIMESTAMP)

  lazy val hasExtendedYearValues: Boolean = get(HAS_EXTENDED_YEAR_VALUES)

  lazy val isCastStringToFloatEnabled: Boolean = get(ENABLE_CAST_STRING_TO_FLOAT)

  lazy val isCastFloatToIntegralTypesEnabled: Boolean = get(ENABLE_CAST_FLOAT_TO_INTEGRAL_TYPES)

  lazy val isProjectAstEnabled: Boolean = get(ENABLE_PROJECT_AST)

  lazy val isTieredProjectEnabled: Boolean = get(ENABLE_TIERED_PROJECT)

  lazy val isCombinedExpressionsEnabled: Boolean = get(ENABLE_COMBINED_EXPRESSIONS)

  lazy val isRlikeRegexRewriteEnabled: Boolean = get(ENABLE_RLIKE_REGEX_REWRITE)

  lazy val isExpandPreprojectEnabled: Boolean = get(ENABLE_EXPAND_PREPROJECT)

  lazy val isCoalesceAfterExpandEnabled: Boolean = get(ENABLE_COALESCE_AFTER_EXPAND)

  lazy val multiThreadReadNumThreads: Int = {
    // Use the largest value set among all the options.
    val deprecatedConfs = Seq(
      PARQUET_MULTITHREAD_READ_NUM_THREADS,
      ORC_MULTITHREAD_READ_NUM_THREADS,
      AVRO_MULTITHREAD_READ_NUM_THREADS)
    val values = get(MULTITHREAD_READ_NUM_THREADS) +: deprecatedConfs.flatMap { deprecatedConf =>
      val confValue = get(deprecatedConf)
      confValue.foreach { _ =>
        logWarning(s"$deprecatedConf is deprecated, use $MULTITHREAD_READ_NUM_THREADS. " +
          "Conflicting multithreaded read thread count settings will use the largest value.")
      }
      confValue
    }
    values.max
  }

  lazy val numFilesFilterParallel: Int = get(NUM_FILES_FILTER_PARALLEL)

  lazy val isParquetEnabled: Boolean = get(ENABLE_PARQUET)

  lazy val isParquetInt96WriteEnabled: Boolean = get(ENABLE_PARQUET_INT96_WRITE)

  lazy val parquetReaderFooterType: ParquetFooterReaderType.Value = {
    get(PARQUET_READER_FOOTER_TYPE) match {
      case "AUTO" => ParquetFooterReaderType.AUTO
      case "NATIVE" => ParquetFooterReaderType.NATIVE
      case "JAVA" => ParquetFooterReaderType.JAVA
      case other =>
        throw new IllegalArgumentException(s"Internal Error $other is not supported for " +
            s"${PARQUET_READER_FOOTER_TYPE.key}")
    }
  }

  lazy val isParquetPerFileReadEnabled: Boolean =
    RapidsReaderType.withName(get(PARQUET_READER_TYPE)) == RapidsReaderType.PERFILE

  lazy val isParquetAutoReaderEnabled: Boolean =
    RapidsReaderType.withName(get(PARQUET_READER_TYPE)) == RapidsReaderType.AUTO

  lazy val isParquetCoalesceFileReadEnabled: Boolean = isParquetAutoReaderEnabled ||
    RapidsReaderType.withName(get(PARQUET_READER_TYPE)) == RapidsReaderType.COALESCING

  lazy val isParquetMultiThreadReadEnabled: Boolean = isParquetAutoReaderEnabled ||
    RapidsReaderType.withName(get(PARQUET_READER_TYPE)) == RapidsReaderType.MULTITHREADED

  lazy val parquetDecompressCpu: Boolean = get(PARQUET_DECOMPRESS_CPU)

  lazy val parquetDecompressCpuSnappy: Boolean = get(PARQUET_DECOMPRESS_CPU_SNAPPY)

  lazy val parquetDecompressCpuZstd: Boolean = get(PARQUET_DECOMPRESS_CPU_ZSTD)

  lazy val maxNumParquetFilesParallel: Int = get(PARQUET_MULTITHREAD_READ_MAX_NUM_FILES_PARALLEL)

  lazy val isParquetReadEnabled: Boolean = get(ENABLE_PARQUET_READ)

  lazy val getMultithreadedCombineThreshold: Long =
    get(READER_MULTITHREADED_COMBINE_THRESHOLD)

  lazy val getMultithreadedCombineWaitTime: Int =
    get(READER_MULTITHREADED_COMBINE_WAIT_TIME)

  lazy val getMultithreadedReaderKeepOrder: Boolean =
    get(READER_MULTITHREADED_READ_KEEP_ORDER)

  lazy val isParquetWriteEnabled: Boolean = get(ENABLE_PARQUET_WRITE)

  lazy val isOrcEnabled: Boolean = get(ENABLE_ORC)

  lazy val isOrcReadEnabled: Boolean = get(ENABLE_ORC_READ)

  lazy val isOrcWriteEnabled: Boolean = get(ENABLE_ORC_WRITE)

  lazy val isOrcFloatTypesToStringEnable: Boolean = get(ENABLE_ORC_FLOAT_TYPES_TO_STRING)

  lazy val isOrcPerFileReadEnabled: Boolean =
    RapidsReaderType.withName(get(ORC_READER_TYPE)) == RapidsReaderType.PERFILE

  lazy val isOrcAutoReaderEnabled: Boolean =
    RapidsReaderType.withName(get(ORC_READER_TYPE)) == RapidsReaderType.AUTO

  lazy val isOrcCoalesceFileReadEnabled: Boolean = isOrcAutoReaderEnabled ||
    RapidsReaderType.withName(get(ORC_READER_TYPE)) == RapidsReaderType.COALESCING

  lazy val isOrcMultiThreadReadEnabled: Boolean = isOrcAutoReaderEnabled ||
    RapidsReaderType.withName(get(ORC_READER_TYPE)) == RapidsReaderType.MULTITHREADED

  lazy val maxNumOrcFilesParallel: Int = get(ORC_MULTITHREAD_READ_MAX_NUM_FILES_PARALLEL)

  lazy val testOrcStripeSizeRows: Option[Integer] = get(TEST_ORC_STRIPE_SIZE_ROWS)

  lazy val orcReadIgnoreWriterTimezone: Boolean = get(ORC_READ_IGNORE_WRITE_TIMEZONE)

  lazy val isOrcBoolTypeEnabled: Boolean = get(ENABLE_ORC_BOOL)

  lazy val isCsvEnabled: Boolean = get(ENABLE_CSV)

  lazy val isCsvReadEnabled: Boolean = get(ENABLE_CSV_READ)

  lazy val isCsvFloatReadEnabled: Boolean = get(ENABLE_READ_CSV_FLOATS)

  lazy val isCsvDoubleReadEnabled: Boolean = get(ENABLE_READ_CSV_DOUBLES)

  lazy val isCsvDecimalReadEnabled: Boolean = get(ENABLE_READ_CSV_DECIMALS)

  lazy val isJsonEnabled: Boolean = get(ENABLE_JSON)

  lazy val isJsonReadEnabled: Boolean = get(ENABLE_JSON_READ)

  lazy val isJsonFloatReadEnabled: Boolean = get(ENABLE_READ_JSON_FLOATS)

  lazy val isJsonDoubleReadEnabled: Boolean = get(ENABLE_READ_JSON_DOUBLES)

  lazy val isJsonDecimalReadEnabled: Boolean = get(ENABLE_READ_JSON_DECIMALS)

  lazy val isJsonDateTimeReadEnabled: Boolean = get(ENABLE_READ_JSON_DATE_TIME)

  lazy val isAvroEnabled: Boolean = get(ENABLE_AVRO)

  lazy val isAvroReadEnabled: Boolean = get(ENABLE_AVRO_READ)

  lazy val isAvroPerFileReadEnabled: Boolean =
    RapidsReaderType.withName(get(AVRO_READER_TYPE)) == RapidsReaderType.PERFILE

  lazy val isAvroAutoReaderEnabled: Boolean =
    RapidsReaderType.withName(get(AVRO_READER_TYPE)) == RapidsReaderType.AUTO

  lazy val isAvroCoalesceFileReadEnabled: Boolean = isAvroAutoReaderEnabled ||
    RapidsReaderType.withName(get(AVRO_READER_TYPE)) == RapidsReaderType.COALESCING

  lazy val isAvroMultiThreadReadEnabled: Boolean = isAvroAutoReaderEnabled ||
    RapidsReaderType.withName(get(AVRO_READER_TYPE)) == RapidsReaderType.MULTITHREADED

  lazy val maxNumAvroFilesParallel: Int = get(AVRO_MULTITHREAD_READ_MAX_NUM_FILES_PARALLEL)

  lazy val isDeltaWriteEnabled: Boolean = get(ENABLE_DELTA_WRITE)

  lazy val isIcebergEnabled: Boolean = get(ENABLE_ICEBERG)

  lazy val isIcebergReadEnabled: Boolean = get(ENABLE_ICEBERG_READ)

  lazy val isIcebergWriteEnabled: Boolean = get(ENABLE_ICEBERG_WRITE)

  lazy val isHiveDelimitedTextEnabled: Boolean = get(ENABLE_HIVE_TEXT)

  lazy val isHiveDelimitedTextReadEnabled: Boolean = get(ENABLE_HIVE_TEXT_READ)

  lazy val isHiveDelimitedTextWriteEnabled: Boolean = get(ENABLE_HIVE_TEXT_WRITE)

  lazy val shouldHiveReadFloats: Boolean = get(ENABLE_READ_HIVE_FLOATS)

  lazy val shouldHiveReadDoubles: Boolean = get(ENABLE_READ_HIVE_DOUBLES)

  lazy val shouldHiveReadDecimals: Boolean = get(ENABLE_READ_HIVE_DECIMALS)

  lazy val shuffleManagerEnabled: Boolean = get(SHUFFLE_MANAGER_ENABLED)

  lazy val shuffleManagerMode: String = get(SHUFFLE_MANAGER_MODE)

  lazy val shuffleTransportClassName: String = get(SHUFFLE_TRANSPORT_CLASS_NAME)

  lazy val shuffleTransportEarlyStartHeartbeatInterval: Int = get(
    SHUFFLE_TRANSPORT_EARLY_START_HEARTBEAT_INTERVAL)

  lazy val shuffleTransportEarlyStartHeartbeatTimeout: Int = get(
    SHUFFLE_TRANSPORT_EARLY_START_HEARTBEAT_TIMEOUT)

  lazy val shuffleTransportEarlyStart: Boolean = get(SHUFFLE_TRANSPORT_EARLY_START)

  lazy val shuffleTransportMaxReceiveInflightBytes: Long = get(
    SHUFFLE_TRANSPORT_MAX_RECEIVE_INFLIGHT_BYTES)

  lazy val shuffleUcxActiveMessagesForceRndv: Boolean = get(SHUFFLE_UCX_ACTIVE_MESSAGES_FORCE_RNDV)

  lazy val shuffleUcxUseWakeup: Boolean = get(SHUFFLE_UCX_USE_WAKEUP)

  lazy val shuffleUcxListenerStartPort: Int = get(SHUFFLE_UCX_LISTENER_START_PORT)

  lazy val shuffleUcxMgmtHost: String = get(SHUFFLE_UCX_MGMT_SERVER_HOST)

  lazy val shuffleUcxMgmtConnTimeout: Int = get(SHUFFLE_UCX_MGMT_CONNECTION_TIMEOUT)

  lazy val shuffleUcxBounceBuffersSize: Long = get(SHUFFLE_UCX_BOUNCE_BUFFERS_SIZE)

  lazy val shuffleUcxDeviceBounceBuffersCount: Int = get(SHUFFLE_UCX_BOUNCE_BUFFERS_DEVICE_COUNT)

  lazy val shuffleUcxHostBounceBuffersCount: Int = get(SHUFFLE_UCX_BOUNCE_BUFFERS_HOST_COUNT)

  lazy val shuffleMaxClientThreads: Int = get(SHUFFLE_MAX_CLIENT_THREADS)

  lazy val shuffleMaxClientTasks: Int = get(SHUFFLE_MAX_CLIENT_TASKS)

  lazy val shuffleClientThreadKeepAliveTime: Int = get(SHUFFLE_CLIENT_THREAD_KEEPALIVE)

  lazy val shuffleMaxServerTasks: Int = get(SHUFFLE_MAX_SERVER_TASKS)

  lazy val shuffleMaxMetadataSize: Long = get(SHUFFLE_MAX_METADATA_SIZE)

  lazy val shuffleCompressionCodec: String = get(SHUFFLE_COMPRESSION_CODEC)

  lazy val shuffleCompressionLz4ChunkSize: Long = get(SHUFFLE_COMPRESSION_LZ4_CHUNK_SIZE)

  lazy val shuffleCompressionZstdChunkSize: Long = get(SHUFFLE_COMPRESSION_ZSTD_CHUNK_SIZE)

  lazy val shuffleCompressionMaxBatchMemory: Long = get(SHUFFLE_COMPRESSION_MAX_BATCH_MEMORY)

  lazy val shuffleMultiThreadedMaxBytesInFlight: Long =
    get(SHUFFLE_MULTITHREADED_MAX_BYTES_IN_FLIGHT)

  lazy val shuffleMultiThreadedWriterThreads: Int = get(SHUFFLE_MULTITHREADED_WRITER_THREADS)

  lazy val shuffleMultiThreadedReaderThreads: Int = get(SHUFFLE_MULTITHREADED_READER_THREADS)

  lazy val shuffleParitioningMaxCpuBatchSize: Long = get(SHUFFLE_PARTITIONING_MAX_CPU_BATCH_SIZE)

  lazy val shuffleKudoSerializerEnabled: Boolean = get(SHUFFLE_KUDO_SERIALIZER_ENABLED)

  lazy val shuffleKudoMode: String = get(SHUFFLE_KUDO_MODE)

  lazy val shuffleKudoMeasureBufferCopyEnabled: Boolean =
    get(SHUFFLE_KUDO_SERIALIZER_MEASURE_BUFFER_COPY_ENABLED)

  lazy val shuffleAsyncReadEnabled: Boolean = get(SHUFFLE_ASYNC_READ_ENABLED)

  lazy val shuffleKudoSerializerDebugMode: DumpOption = {
    val mode = get(SHUFFLE_KUDO_SERIALIZER_DEBUG_MODE)
    mode match {
      case "NEVER" => DumpOption.Never
      case "ALWAYS" => DumpOption.Always
      case "ONFAILURE" => DumpOption.OnFailure
      case _ => {
        logWarning(s"Invalid value for ${SHUFFLE_KUDO_SERIALIZER_DEBUG_MODE.key}: $mode. " +
          "Using default value: Never")
        DumpOption.Never
      }
    }
  }

  lazy val shuffleKudoSerializerDebugDumpPrefix: Option[String] = {
    val prefix = get(SHUFFLE_KUDO_SERIALIZER_DEBUG_DUMP_PREFIX)
    shuffleKudoSerializerDebugMode match {
      case DumpOption.Never => prefix
      case _ => {
        prefix match {
          case None => {
            logWarning("spark.rapids.shuffle.kudo.serializer.debug.dump.path.prefix is not set, " +
              "so Kudo serializer debug will not be enabled")
            None
          }
          case Some(p) => {
            if (p.isEmpty) {
              logWarning("spark.rapids.shuffle.kudo.serializer.debug.dump.path.prefix is empty, " +
                "so Kudo serializer debug will not be enabled")
              Some("")
            } else {
              Some(p)
            }
          }
        }
      }
    }
  }

  def isUCXShuffleManagerMode: Boolean =
    RapidsShuffleManagerMode
      .withName(get(SHUFFLE_MANAGER_MODE)) == RapidsShuffleManagerMode.UCX

  def isMultiThreadedShuffleManagerMode: Boolean =
    RapidsShuffleManagerMode
      .withName(get(SHUFFLE_MANAGER_MODE)) == RapidsShuffleManagerMode.MULTITHREADED

  def isCacheOnlyShuffleManagerMode: Boolean =
    RapidsShuffleManagerMode
      .withName(get(SHUFFLE_MANAGER_MODE)) == RapidsShuffleManagerMode.CACHE_ONLY

  def isGPUShuffle: Boolean = isUCXShuffleManagerMode || isCacheOnlyShuffleManagerMode

  def shuffleKudoGpuSerializerEnabled: Boolean = shuffleKudoSerializerEnabled &&
      ShuffleKudoMode.withName(shuffleKudoMode) == ShuffleKudoMode.GPU

  lazy val shimsProviderOverride: Option[String] = get(SHIMS_PROVIDER_OVERRIDE)

  lazy val cudfVersionOverride: Boolean = get(CUDF_VERSION_OVERRIDE)

  lazy val allowMultipleJars: AllowMultipleJars.Value = {
    get(ALLOW_MULTIPLE_JARS) match {
      case "ALWAYS" => AllowMultipleJars.ALWAYS
      case "NEVER" => AllowMultipleJars.NEVER
      case "SAME_REVISION" => AllowMultipleJars.SAME_REVISION
      case other =>
        throw new IllegalArgumentException(s"Internal Error $other is not supported for " +
            s"${ALLOW_MULTIPLE_JARS.key}")
    }
  }

  lazy val allowDisableEntirePlan: Boolean = get(ALLOW_DISABLE_ENTIRE_PLAN)

  lazy val useArrowCopyOptimization: Boolean = get(USE_ARROW_OPT)

  lazy val getCloudSchemes: Seq[String] =
    DEFAULT_CLOUD_SCHEMES ++ get(CLOUD_SCHEMES).getOrElse(Seq.empty)

  lazy val optimizerEnabled: Boolean = get(OPTIMIZER_ENABLED)

  lazy val optimizerExplain: String = get(OPTIMIZER_EXPLAIN)

  lazy val optimizerShouldExplainAll: Boolean = optimizerExplain.equalsIgnoreCase("ALL")

  lazy val optimizerClassName: String = get(OPTIMIZER_CLASS_NAME)

  lazy val defaultRowCount: Long = get(OPTIMIZER_DEFAULT_ROW_COUNT)

  lazy val defaultCpuOperatorCost: Double = get(OPTIMIZER_DEFAULT_CPU_OPERATOR_COST)

  lazy val defaultCpuExpressionCost: Double = get(OPTIMIZER_DEFAULT_CPU_EXPRESSION_COST)

  lazy val defaultGpuOperatorCost: Double = get(OPTIMIZER_DEFAULT_GPU_OPERATOR_COST)

  lazy val defaultGpuExpressionCost: Double = get(OPTIMIZER_DEFAULT_GPU_EXPRESSION_COST)

  lazy val cpuReadMemorySpeed: Double = get(OPTIMIZER_CPU_READ_SPEED)

  lazy val cpuWriteMemorySpeed: Double = get(OPTIMIZER_CPU_WRITE_SPEED)

  lazy val gpuReadMemorySpeed: Double = get(OPTIMIZER_GPU_READ_SPEED)

  lazy val gpuWriteMemorySpeed: Double = get(OPTIMIZER_GPU_WRITE_SPEED)

  lazy val driverTimeZone: Option[String] = get(DRIVER_TIMEZONE)

  lazy val timestampRulesEndYear: Int = get(TIMESTAMP_RULES_END_YEAR)

  lazy val isRangeWindowByteEnabled: Boolean = get(ENABLE_RANGE_WINDOW_BYTES)

  lazy val isRangeWindowShortEnabled: Boolean = get(ENABLE_RANGE_WINDOW_SHORT)

  lazy val isRangeWindowIntEnabled: Boolean = get(ENABLE_RANGE_WINDOW_INT)

  lazy val isRangeWindowLongEnabled: Boolean = get(ENABLE_RANGE_WINDOW_LONG)

  lazy val isRangeWindowFloatEnabled: Boolean = get(ENABLE_RANGE_WINDOW_FLOAT)

  lazy val isRangeWindowDoubleEnabled: Boolean = get(ENABLE_RANGE_WINDOW_DOUBLE)

  lazy val isRangeWindowDecimalEnabled: Boolean = get(ENABLE_RANGE_WINDOW_DECIMAL)

  lazy val batchedBoundedRowsWindowMax: Int = get(BATCHED_BOUNDED_ROW_WINDOW_MAX)

  lazy val allowSinglePassPartialSortAgg: Boolean = get(ENABLE_SINGLE_PASS_PARTIAL_SORT_AGG)

  lazy val forceSinglePassPartialSortAgg: Boolean = get(FORCE_SINGLE_PASS_PARTIAL_SORT_AGG)

  lazy val skipAggPassReductionRatio: Double = get(SKIP_AGG_PASS_REDUCTION_RATIO)

  lazy val isRegExpEnabled: Boolean = get(ENABLE_REGEXP)

  lazy val maxRegExpStateMemory: Long =  {
    val size = get(REGEXP_MAX_STATE_MEMORY_BYTES)
    if (size > 3 * gpuTargetBatchSizeBytes) {
      logWarning(s"${REGEXP_MAX_STATE_MEMORY_BYTES.key} is more than 3 times " +
        s"${GPU_BATCH_SIZE_BYTES.key}. This may cause regular expression operations to " +
        s"encounter GPU out of memory errors.")
    }
    size
  }

  lazy val getSparkGpuResourceName: String = get(SPARK_GPU_RESOURCE_NAME)

  lazy val isCpuBasedUDFEnabled: Boolean = get(ENABLE_CPU_BASED_UDF)

  lazy val isFastSampleEnabled: Boolean = get(ENABLE_FAST_SAMPLE)

  lazy val isForceHiveHashForBucketedWrite: Boolean = get(FORCE_HIVE_HASH_FOR_BUCKETED_WRITE)

  lazy val isDetectDeltaLogQueries: Boolean = get(DETECT_DELTA_LOG_QUERIES)

  lazy val isDetectDeltaCheckpointQueries: Boolean = get(DETECT_DELTA_CHECKPOINT_QUERIES)

  lazy val concurrentWriterPartitionFlushSize: Long = get(CONCURRENT_WRITER_PARTITION_FLUSH_SIZE)

  lazy val isAqeExchangeReuseFixupEnabled: Boolean = get(ENABLE_AQE_EXCHANGE_REUSE_FIXUP)

  lazy val chunkedPackPoolSize: Long = get(CHUNKED_PACK_POOL_SIZE)

  lazy val chunkedPackBounceBufferSize: Long = get(CHUNKED_PACK_BOUNCE_BUFFER_SIZE)

  lazy val chunkedPackBounceBufferCount: Int = get(CHUNKED_PACK_BOUNCE_BUFFER_COUNT)

  lazy val spillToDiskBounceBufferSize: Long = get(SPILL_TO_DISK_BOUNCE_BUFFER_SIZE)

  lazy val spillToDiskBounceBufferCount: Int = get(SPILL_TO_DISK_BOUNCE_BUFFER_COUNT)

  lazy val splitUntilSizeOverride: Option[Long] = get(SPLIT_UNTIL_SIZE_OVERRIDE)

  lazy val skipGpuArchCheck: Boolean = get(SKIP_GPU_ARCH_CHECK)

  lazy val testGetJsonObjectSavePath: Option[String] = get(TEST_GET_JSON_OBJECT_SAVE_PATH)

  lazy val testGetJsonObjectSaveRows: Int = get(TEST_GET_JSON_OBJECT_SAVE_ROWS)

  lazy val isDeltaLowShuffleMergeEnabled: Boolean = get(ENABLE_DELTA_LOW_SHUFFLE_MERGE)

  lazy val isHashFuncPartitioningEnabled: Boolean = get(ENABLE_HASH_FUNCTION_IN_PARTITIONING)

  lazy val isTagLoreIdEnabled: Boolean = get(TAG_LORE_ID_ENABLED)

  lazy val loreDumpIds: Map[LoreId, OutputLoreId] = get(LORE_DUMP_IDS)
    .map(OutputLoreId.parse)
    .getOrElse(Map.empty)

  lazy val loreDumpPath: Option[String] = get(LORE_DUMP_PATH)

  lazy val loreSkipDumpingPlan: Boolean = get(LORE_SKIP_DUMPING_PLAN)

  lazy val loreParquetUseOriginalNames: Boolean = get(LORE_PARQUET_USE_ORIGINAL_NAMES)

  lazy val caseWhenFuseEnabled: Boolean = get(CASE_WHEN_FUSE)

  lazy val isAsyncOutputWriteEnabled: Boolean = get(ENABLE_ASYNC_OUTPUT_WRITE)

  private val optimizerDefaults = Map(
    // this is not accurate because CPU projections do have a cost due to appending values
    // to each row that is produced, but this needs to be a really small number because
    // GpuProject cost is zero (in our cost model) and we don't want to encourage moving to
    // the GPU just to do a trivial projection, so we pretend the overhead of a
    // CPU projection (beyond evaluating the expressions) is also zero
    "spark.rapids.sql.optimizer.cpu.exec.ProjectExec" -> "0",
    // The cost of a GPU projection is mostly the cost of evaluating the expressions
    // to produce the projected columns
    "spark.rapids.sql.optimizer.gpu.exec.ProjectExec" -> "0",
    // union does not further process data produced by its children
    "spark.rapids.sql.optimizer.cpu.exec.UnionExec" -> "0",
    "spark.rapids.sql.optimizer.gpu.exec.UnionExec" -> "0"
  )

  def isOperatorEnabled(key: String, incompat: Boolean, isDisabledByDefault: Boolean): Boolean = {
    val default = !(isDisabledByDefault || incompat) || (incompat && isIncompatEnabled)
    conf.get(key).map(toBoolean(_, key)).getOrElse(default)
  }

  /**
   * Get the GPU cost of an expression, for use in the cost-based optimizer.
   */
  def getGpuExpressionCost(operatorName: String): Option[Double] = {
    val key = s"spark.rapids.sql.optimizer.gpu.expr.$operatorName"
    getOptionalCost(key)
  }

  /**
   * Get the GPU cost of an operator, for use in the cost-based optimizer.
   */
  def getGpuOperatorCost(operatorName: String): Option[Double] = {
    val key = s"spark.rapids.sql.optimizer.gpu.exec.$operatorName"
    getOptionalCost(key)
  }

  /**
   * Get the CPU cost of an expression, for use in the cost-based optimizer.
   */
  def getCpuExpressionCost(operatorName: String): Option[Double] = {
    val key = s"spark.rapids.sql.optimizer.cpu.expr.$operatorName"
    getOptionalCost(key)
  }

  /**
   * Get the CPU cost of an operator, for use in the cost-based optimizer.
   */
  def getCpuOperatorCost(operatorName: String): Option[Double] = {
    val key = s"spark.rapids.sql.optimizer.cpu.exec.$operatorName"
    getOptionalCost(key)
  }

  private def getOptionalCost(key: String) = {
    // user-provided value takes precedence, then look in defaults map
    conf.get(key).orElse(optimizerDefaults.get(key)).map(toDouble(_, key))
  }

  /**
   * To judge whether "key" is explicitly set by the users.
   */
  def isConfExplicitlySet(key: String): Boolean = {
    conf.contains(key)
  }
}

case class OomInjectionConf(
  numOoms: Int,
  skipCount: Int,
  withSplit: Boolean,
  oomInjectionFilter: OomInjectionType
)<|MERGE_RESOLUTION|>--- conflicted
+++ resolved
@@ -2826,11 +2826,7 @@
         |On startup use: `--conf [conf key]=[conf value]`. For example:
         |
         |```
-<<<<<<< HEAD
-        |${SPARK_HOME}/bin/spark-shell --jars rapids-4-spark_2.12-25.08.0-cuda12.jar \
-=======
         |${SPARK_HOME}/bin/spark-shell --jars rapids-4-spark_2.12-25.10.0-SNAPSHOT-cuda12.jar \
->>>>>>> ea813096
         |--conf spark.plugins=com.nvidia.spark.SQLPlugin \
         |--conf spark.rapids.sql.concurrentGpuTasks=2
         |```
