--- conflicted
+++ resolved
@@ -1388,17 +1388,11 @@
     }
   }
 
-<<<<<<< HEAD
-  val sparkToParquetSchema = new SparkToParquetSchemaConverter()
   def getParquetOptions(
       readDataSchema: StructType,
       clippedSchema: MessageType,
       useFieldId: Boolean): ParquetOptions = {
-    val includeColumns = toCudfColumnNamesAndDataTypes(readDataSchema, clippedSchema,
-=======
-  def getParquetOptions(clippedSchema: MessageType, useFieldId: Boolean): ParquetOptions = {
     val includeColumns = toCudfColumnNames(readDataSchema, clippedSchema,
->>>>>>> 23517e68
       isSchemaCaseSensitive, useFieldId)
     ParquetOptions.builder()
         .withTimeUnit(DType.TIMESTAMP_MICROSECONDS)
