--- conflicted
+++ resolved
@@ -21,21 +21,13 @@
     <parent>
         <groupId>com.nvidia</groupId>
         <artifactId>rapids-4-spark-shim-deps-parent_2.12</artifactId>
-<<<<<<< HEAD
-        <version>24.06.0</version>
-=======
         <version>24.06.1-SNAPSHOT</version>
->>>>>>> 15a789e9
         <relativePath>../shim-deps/pom.xml</relativePath>
     </parent>
     <artifactId>datagen_2.12</artifactId>
     <name>Data Generator</name>
     <description>Tools for generating large amounts of data</description>
-<<<<<<< HEAD
-    <version>24.06.0</version>
-=======
     <version>24.06.1-SNAPSHOT</version>
->>>>>>> 15a789e9
     <properties>
         <rapids.module>datagen</rapids.module>
         <target.classifier/>
