--- conflicted
+++ resolved
@@ -22,21 +22,13 @@
     <parent>
         <groupId>com.nvidia</groupId>
         <artifactId>rapids-4-spark-parent_2.12</artifactId>
-<<<<<<< HEAD
-        <version>24.08.1</version>
-=======
         <version>24.10.0-SNAPSHOT</version>
->>>>>>> b715ef27
         <relativePath>../../pom.xml</relativePath>
     </parent>
     <artifactId>rapids-4-spark-db-bom</artifactId>
     <packaging>pom</packaging>
     <description>Databricks Shim Dependencies</description>
-<<<<<<< HEAD
-    <version>24.08.1</version>
-=======
     <version>24.10.0-SNAPSHOT</version>
->>>>>>> b715ef27
 
     <properties>
         <rapids.module>../shim-deps/databricks</rapids.module>
