--- conflicted
+++ resolved
@@ -22,21 +22,13 @@
     <parent>
         <groupId>com.nvidia</groupId>
         <artifactId>rapids-4-spark-parent_2.12</artifactId>
-<<<<<<< HEAD
-        <version>25.08.0</version>
-=======
         <version>25.10.0-SNAPSHOT</version>
->>>>>>> ea813096
         <relativePath>../../pom.xml</relativePath>
     </parent>
     <artifactId>rapids-4-spark-cdh-bom</artifactId>
     <packaging>pom</packaging>
     <description>CDH Shim Dependencies</description>
-<<<<<<< HEAD
-    <version>25.08.0</version>
-=======
     <version>25.10.0-SNAPSHOT</version>
->>>>>>> ea813096
 
     <properties>
         <rapids.module>../shim-deps/cloudera</rapids.module>
