# RAPIDS Accelerator For Apache Spark
NOTE: For the latest stable [README.md](https://github.com/nvidia/spark-rapids/blob/main/README.md) ensure you are on the main branch.

The RAPIDS Accelerator for Apache Spark provides a set of plugins for
[Apache Spark](https://spark.apache.org) that leverage GPUs to accelerate processing 
via the [RAPIDS](https://rapids.ai) libraries.

Documentation on the current release can be found [here](https://nvidia.github.io/spark-rapids/).

To get started and try the plugin out use the [getting started guide](https://docs.nvidia.com/spark-rapids/user-guide/latest/getting-started/overview.html).

[![Ask DeepWiki](https://deepwiki.com/badge.svg)](https://deepwiki.com/NVIDIA/spark-rapids)

## Compatibility

The SQL plugin tries to produce results that are bit for bit identical with Apache Spark.
Operator compatibility is documented [here](./docs/compatibility.md)

## Tuning

To get started tuning your job and get the most performance out of it please start with the
[tuning guide](https://docs.nvidia.com/spark-rapids/user-guide/latest/tuning-guide.html).

## Configuration

The plugin has a set of Spark configs that control its behavior and are documented
[here](docs/configs.md).

## Issues & Questions

We use github to track bugs, feature requests, and answer questions. File an
[issue](https://github.com/NVIDIA/spark-rapids/issues/new/choose) for a bug or feature request. Ask
or answer a question on the [discussion board](https://github.com/NVIDIA/spark-rapids/discussions).

## Download

The jar files for the most recent release can be retrieved from the [download](https://nvidia.github.io/spark-rapids/docs/download.html)
page.

## Building From Source

See the [build instructions in the contributing guide](CONTRIBUTING.md#building-from-source).

## Testing

Tests are described [here](tests/README.md).

## Integration
The RAPIDS Accelerator For Apache Spark does provide some APIs for doing zero copy data
transfer into other GPU enabled applications.  It is described
[here](https://docs.nvidia.com/spark-rapids/user-guide/latest/additional-functionality/ml-integration.html).

Currently, we are working with XGBoost to try to provide this integration out of the box.

You may need to disable RMM caching when exporting data to an ML library as that library
will likely want to use all of the GPU's memory and if it is not aware of RMM it will not have
access to any of the memory that RMM is holding.

## Qualification and Profiling tools

The Qualification and Profiling tools have been moved to
[nvidia/spark-rapids-tools](https://github.com/NVIDIA/spark-rapids-tools) repo.

Please refer to [Qualification tool documentation](https://docs.nvidia.com/spark-rapids/user-guide/latest/qualification/overview.html)
and [Profiling tool documentation](https://docs.nvidia.com/spark-rapids/user-guide/latest/profiling/overview.html)
for more details on how to use the tools.

## Dependency for External Projects

If you need to develop some functionality on top of RAPIDS Accelerator For Apache Spark (we currently
limit support to GPU-accelerated UDFs) we recommend you declare our distribution artifact
as a `provided` dependency.

```xml
<dependency>
    <groupId>com.nvidia</groupId>
    <artifactId>rapids-4-spark_2.12</artifactId>
<<<<<<< HEAD
    <version>25.04.0</version>
=======
    <version>25.06.0-SNAPSHOT</version>
>>>>>>> f4b6e18a
    <scope>provided</scope>
</dependency>
```<|MERGE_RESOLUTION|>--- conflicted
+++ resolved
@@ -75,11 +75,7 @@
 <dependency>
     <groupId>com.nvidia</groupId>
     <artifactId>rapids-4-spark_2.12</artifactId>
-<<<<<<< HEAD
-    <version>25.04.0</version>
-=======
     <version>25.06.0-SNAPSHOT</version>
->>>>>>> f4b6e18a
     <scope>provided</scope>
 </dependency>
 ```