--- conflicted
+++ resolved
@@ -22,21 +22,13 @@
     <parent>
         <groupId>com.nvidia</groupId>
         <artifactId>rapids-4-spark-jdk-profiles_2.12</artifactId>
-<<<<<<< HEAD
-        <version>25.06.0</version>
-=======
         <version>25.08.0-SNAPSHOT</version>
->>>>>>> 7c2470c9
         <relativePath>../../jdk-profiles/pom.xml</relativePath>
     </parent>
 
     <artifactId>rapids-4-spark-delta-33x_2.12</artifactId>
     <name>RAPIDS Accelerator for Apache Spark Delta Lake 3.3.x Support</name>
-<<<<<<< HEAD
-    <version>25.06.0</version>
-=======
     <version>25.08.0-SNAPSHOT</version>
->>>>>>> 7c2470c9
 
     <properties>
         <rapids.module>../delta-lake/delta-33x</rapids.module>
