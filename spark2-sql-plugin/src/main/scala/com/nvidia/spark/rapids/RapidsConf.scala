--- conflicted
+++ resolved
@@ -1369,11 +1369,7 @@
         |On startup use: `--conf [conf key]=[conf value]`. For example:
         |
         |```
-<<<<<<< HEAD
-        |$SPARK_HOME/bin/spark --jars 'rapids-4-spark_2.12-22.02.0.jar,cudf-22.02.0-cuda11.jar' \
-=======
         |$SPARK_HOME/bin/spark --jars 'rapids-4-spark_2.12-22.04.0-SNAPSHOT.jar,cudf-22.04.0-cuda11.jar' \
->>>>>>> 68feebc3
         |--conf spark.plugins=com.nvidia.spark.SQLPlugin \
         |--conf spark.rapids.sql.incompatibleOps.enabled=true
         |```
